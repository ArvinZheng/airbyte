--- conflicted
+++ resolved
@@ -868,7 +868,6 @@
   }
 
   @Test
-<<<<<<< HEAD
   public void testResetAllWhenSchemaIsModified() throws Exception {
     final String sourceTable1 = "test_table1";
     final String sourceTable2 = "test_table2";
@@ -1001,7 +1000,6 @@
   }
 
   // This test is disabled because it takes a couple minutes to run, as it is testing timeouts.
-=======
   public void testIncrementalSyncMultipleStreams() throws Exception {
     LOGGER.info("Starting testIncrementalSyncMultipleStreams()");
 
@@ -1095,7 +1093,6 @@
   }
 
   // This test is disabled because it takes a couple of minutes to run, as it is testing timeouts.
->>>>>>> 1e808ec7
   // It should be re-enabled when the @SlowIntegrationTest can be applied to it.
   // See relevant issue: https://github.com/airbytehq/airbyte/issues/8397
   @Disabled
