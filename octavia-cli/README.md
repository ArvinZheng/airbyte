# 🐙 Octavia CLI

## Disclaimer

The project is in **alpha** version.
Readers can refer to our [opened GitHub issues](https://github.com/airbytehq/airbyte/issues?q=is%3Aopen+is%3Aissue+label%3Aarea%2Foctavia-cli) to check the ongoing work on this project.

## What is `octavia` CLI?

Octavia CLI is a tool to manage Airbyte configurations in YAML.
It has the following features:

- Scaffolding of a readable directory architecture that will host the YAML configs (`octavia init`).
- Auto-generation of YAML config file that matches the resources' schemas (`octavia generate`).
- Manage Airbyte resources with YAML config files.
- Safe resources update through diff display and validation (`octavia apply`).
- Simple secret management to avoid versioning credentials.

## Why should I use `octavia` CLI?

A CLI provides freedom to users to use the tool in whatever context and use case they have.
These are non-exhaustive use cases `octavia` can be convenient for:

- Managing Airbyte configurations with a CLI instead of a web UI.
- Versioning Airbyte configurations in Git.
- Updating of Airbyte configurations in an automated deployment pipeline.
- Integrating the Airbyte configuration deployment in a dev ops tooling stack: Helm, Ansible etc.
- Streamlining the deployment of Airbyte configurations to multiple Airbyte instance.

Feel free to share your use cases with the community in [#octavia-cli](https://airbytehq.slack.com/archives/C02RRUG9CP5) or on [Discourse](https://discuss.airbyte.io/).

## Table of content

- [Workflow](#workflow)
- [Secret management](#secret-management)
- [Install](#install)
- [Commands reference](#commands-reference)
- [Contributing](#contributing)
- [Telemetry](#telemetry)
- [Changelog](#changelog)

## Workflow

### 1. Generate local YAML files for sources or destinations

1. Retrieve the _definition id_ of the connector you want to use using `octavia list command`.
2. Generate YAML configuration running `octavia generate source <DEFINITION_ID> <SOURCE_NAME>` or `octavia generate destination <DEFINITION_ID> <DESTINATION_NAME>`.

### 2. Edit your local YAML configurations

1. Edit the generated YAML configurations according to your need.
2. Use the [secret management feature](#secret-management) feature to avoid storing credentials in the YAML files.

### 3. Create the declared sources or destinations on your Airbyte instance

1. Run `octavia apply` to create the **sources** and **destinations**

### 4. Generate connections

1. Run `octavia octavia generate connection --source <PATH_TO_SOURCE_CONFIG> --destination <PATH_TO_DESTINATION_CONFIG> <CONNECTION_NAME>` to create a YAML configuration for a new connection.
2. Edit the created configuration file according to your need: change the scheduling or the replicated streams list.

### 5. Create the declared connections

1. Run `octavia apply` to create the newly declared connection on your Airbyte instance.

### 6. Update your configurations

Changes in your local configurations can be propagated to your Airbyte instance using `octavia apply`. You will be prompted for validation of changes. You can bypass the validation step using the `--force` flag.

## Secret management

Sources and destinations configurations have credential fields that you **do not want to store as plain text in your VCS**.
`octavia` offers secret management through environment variables expansion:

```yaml
configuration:
  password: ${MY_PASSWORD}
```

If you have set a `MY_PASSWORD` environment variable, `octavia apply` will load its value into the `password` field.

## Install

### Requirements

We decided to package the CLI in a docker image with portability in mind.
**[Please install and run Docker if you are not](https://docs.docker.com/get-docker/)**.

### As a command available in your bash profile

```bash
curl -s -o- https://raw.githubusercontent.com/airbytehq/airbyte/master/octavia-cli/install.sh | bash
```

This script:

1. Pulls the [octavia-cli image](https://hub.docker.com/r/airbyte/octavia-cli/tags) from our Docker registry.
2. Creates an `octavia` alias in your profile.
3. Creates a `~/.octavia` file whose values are mapped to the octavia container's environment variables.

### Using `docker run`

```bash
touch ~/.octavia # Create a file to store env variables that will be mapped the octavia-cli container
mkdir my_octavia_project_directory # Create your octavia project directory where YAML configurations will be stored.
<<<<<<< HEAD
docker run --name octavia-cli -i --rm -v my_octavia_project_directory:/home/octavia-project --network host --user $(id -u):$(id -g) --env-file ~/.octavia airbyte/octavia-cli:0.39.24-alpha
=======
docker run --name octavia-cli -i --rm -v my_octavia_project_directory:/home/octavia-project --network host --user $(id -u):$(id -g) --env-file ~/.octavia airbyte/octavia-cli:0.39.26-alpha
>>>>>>> 581607c7
```

### Using `docker-compose`

Using octavia in docker-compose could be convenient for automatic `apply` on start-up.

Add another entry in the services key of your Airbyte `docker-compose.yml`

```yaml
services:
  # . . .
  octavia-cli:
    image: airbyte/octavia-cli:latest
    command: apply --force
    env_file:
      - ~/.octavia # Use a local env file to store variables that will be mapped the octavia-cli container
    volumes:
      - <path_to_your_local_octavia_project_directory>:/home/octavia-project
    depends_on:
      - webapp
```

Other commands besides `apply` can be run like so:

```bash
docker-compose run octavia-cli <command>`
```

## Commands reference

### `octavia` command flags

| **Flag**                                 | **Description**                                                                   | **Env Variable**           | **Default**                                            |
| ---------------------------------------- | --------------------------------------------------------------------------------- | -------------------------- | ------------------------------------------------------ | ---- |
| `--airbyte-url`                          | Airbyte instance URL.                                                             | `AIRBYTE_URL`              | `http://localhost:8000`                                |
| `--workspace-id`                         | Airbyte workspace id.                                                             | `AIRBYTE_WORKSPACE_ID`     | The first workspace id found on your Airbyte instance. |
| `--enable-telemetry/--disable-telemetry` | Enable or disable the sending of telemetry data.                                  | `OCTAVIA_ENABLE_TELEMETRY` | True                                                   |
| `--api-http-header`                      | HTTP Header value pairs passed while calling Airbyte's API                        | not supported.             | None                                                   | None |
| `--api-http-headers-file-path`           | Path to the YAML file that contains custom HTTP Headers to send to Airbyte's API. | None                       | None                                                   |

#### Using custom HTTP headers

You can set custom HTTP headers to send to Airbyte's API with options:

```bash
octavia --api-http-header Header-Name Header-Value --api-http-header Header-Name-2 Header-Value-2 list connectors sources
```

You can also use a custom YAML file (one is already created on init in `api_http_headers.yaml`) to declare the HTTP headers to send to the API:

```yaml
headers:
  Authorization: Basic foobar==
  User-Agent: octavia-cli/0.0.0
```

Environment variable expansion is available in this Yaml file

```yaml
headers:
  Authorization: Bearer ${MY_API_TOKEN}
```

**Options based headers are overriding file based headers if an header is declared in both.**

### `octavia` subcommands

| **Command**                               | **Usage**                                                                                |
| ----------------------------------------- | ---------------------------------------------------------------------------------------- |
| **`octavia init`**                        | Initialize required directories for the project.                                         |
| **`octavia list connectors sources`**     | List all sources connectors available on the remote Airbyte instance.                    |
| **`octavia list connectors destination`** | List all destinations connectors available on the remote Airbyte instance.               |
| **`octavia list workspace sources`**      | List existing sources in current the Airbyte workspace.                                  |
| **`octavia list workspace destinations`** | List existing destinations in the current Airbyte workspace.                             |
| **`octavia list workspace connections`**  | List existing connections in the current Airbyte workspace.                              |
| **`octavia get source`**                  | Get the JSON representation of an existing source in current the Airbyte workspace.      |
| **`octavia get destination`**             | Get the JSON representation of an existing destination in the current Airbyte workspace. |
| **`octavia get connection`**              | Get the JSON representation of an existing connection in the current Airbyte workspace.  |
| **`octavia generate source`**             | Generate a local YAML configuration for a new source.                                    |
| **`octavia generate destination`**        | Generate a local YAML configuration for a new destination.                               |
| **`octavia generate connection`**         | Generate a local YAML configuration for a new connection.                                |
| **`octavia apply`**                       | Create or update Airbyte remote resources according to local YAML configurations.        |

#### `octavia init`

The `octavia init` commands scaffolds the required directory architecture for running `octavia generate` and `octavia apply` commands.

**Example**:

```bash
$ mkdir my_octavia_project && cd my_octavia_project
$ octavia init
🐙 - Octavia is targetting your Airbyte instance running at http://localhost:8000 on workspace e1f46f7d-5354-4200-aed6-7816015ca54b.
🐙 - Project is not yet initialized.
🔨 - Initializing the project.
✅ - Created the following directories: sources, destinations, connections.
$ ls
connections  destinations sources
```

#### `octavia list connectors sources`

List all the source connectors currently available on your Airbyte instance.

**Example**:

```bash
$ octavia list connectors sources
NAME                            DOCKER REPOSITORY                              DOCKER IMAGE TAG  SOURCE DEFINITION ID
Airtable                        airbyte/source-airtable                        0.1.1             14c6e7ea-97ed-4f5e-a7b5-25e9a80b8212
AWS CloudTrail                  airbyte/source-aws-cloudtrail                  0.1.4             6ff047c0-f5d5-4ce5-8c81-204a830fa7e1
Amazon Ads                      airbyte/source-amazon-ads                      0.1.3             c6b0a29e-1da9-4512-9002-7bfd0cba2246
Amazon Seller Partner           airbyte/source-amazon-seller-partner           0.2.16            e55879a8-0ef8-4557-abcf-ab34c53ec460
```

#### `octavia list connectors destinations`

List all the destinations connectors currently available on your Airbyte instance.

**Example**:

```bash
$ octavia list connectors destinations
NAME                                  DOCKER REPOSITORY                                 DOCKER IMAGE TAG  DESTINATION DEFINITION ID
Azure Blob Storage                    airbyte/destination-azure-blob-storage            0.1.3             b4c5d105-31fd-4817-96b6-cb923bfc04cb
Amazon SQS                            airbyte/destination-amazon-sqs                    0.1.0             0eeee7fb-518f-4045-bacc-9619e31c43ea
BigQuery                              airbyte/destination-bigquery                      0.6.11            22f6c74f-5699-40ff-833c-4a879ea40133
BigQuery (denormalized typed struct)  airbyte/destination-bigquery-denormalized         0.2.10            079d5540-f236-4294-ba7c-ade8fd918496
```

#### `octavia list workspace sources`

List all the sources existing on your targeted Airbyte instance.

**Example**:

```bash
$ octavia list workspace sources
NAME     SOURCE NAME  SOURCE ID
weather  OpenWeather  c4aa8550-2122-4a33-9a21-adbfaa638544
```

#### `octavia list workspace destinations`

List all the destinations existing on your targeted Airbyte instance.

**Example**:

```bash
$ octavia list workspace destinations
NAME   DESTINATION NAME  DESTINATION ID
my_db  Postgres          c0c977c2-48e7-46fe-9f57-576285c26d42
```

#### `octavia list workspace connections`

List all the connections existing on your targeted Airbyte instance.

**Example**:

```bash
$ octavia list workspace connections
NAME           CONNECTION ID                         STATUS  SOURCE ID                             DESTINATION ID
weather_to_pg  a4491317-153e-436f-b646-0b39338f9aab  active  c4aa8550-2122-4a33-9a21-adbfaa638544  c0c977c2-48e7-46fe-9f57-576285c26d42
```

#### `octavia get source <SOURCE_ID> or <SOURCE_NAME>`

Get an existing source in current the Airbyte workspace. You can use a source ID or name.

| **Argument**  | **Description**  |
| --------------| -----------------|
| `SOURCE_ID`   | The source id.   |
| `SOURCE_NAME` | The source name. |

**Examples**:

```bash
$ octavia get source c0c977c2-48e7-46fe-9f57-576285c26d42
{'connection_configuration': {'key': '**********',
                              'start_date': '2010-01-01T00:00:00.000Z',
                              'token': '**********'},
 'name': 'Pokemon',
 'source_definition_id': 'b08e4776-d1de-4e80-ab5c-1e51dad934a2',
 'source_id': 'c0c977c2-48e7-46fe-9f57-576285c26d42',
 'source_name': 'My Poke',
 'workspace_id': 'c4aa8550-2122-4a33-9a21-adbfaa638544'}
```

```bash
$ octavia get source "My Poke"
{'connection_configuration': {'key': '**********',
                              'start_date': '2010-01-01T00:00:00.000Z',
                              'token': '**********'},
 'name': 'Pokemon',
 'source_definition_id': 'b08e4776-d1de-4e80-ab5c-1e51dad934a2',
 'source_id': 'c0c977c2-48e7-46fe-9f57-576285c26d42',
 'source_name': 'My Poke',
 'workspace_id': 'c4aa8550-2122-4a33-9a21-adbfaa638544'}
```

#### `octavia get destination <DESTINATION_ID> or <DESTINATION_NAME>`

Get an existing destination in current the Airbyte workspace. You can use a destination ID or name.

| **Argument**       | **Description**       |
| ------------------ | ----------------------|
| `DESTINATION_ID`   | The destination id.   |
| `DESTINATION_NAME` | The destination name. |

**Examples**:

```bash
$ octavia get destination c0c977c2-48e7-46fe-9f57-576285c26d42
{
  "destinationDefinitionId": "c0c977c2-48e7-46fe-9f57-576285c26d42",
  "destinationId": "18102e7c-5160-4000-841b-15e8ec48c301",
  "workspaceId": "18102e7c-5160-4000-883a-30bc7cd65601",
  "connectionConfiguration": {
    "user": "charles"
  },
  "name": "pg",
  "destinationName": "Postgres"
}
```

```bash
$ octavia get destination pg
{
  "destinationDefinitionId": "18102e7c-5160-4000-821f-4d7cfdf87201",
  "destinationId": "18102e7c-5160-4000-841b-15e8ec48c301",
  "workspaceId": "18102e7c-5160-4000-883a-30bc7cd65601",
  "connectionConfiguration": {
    "user": "charles"
  },
  "name": "string",
  "destinationName": "string"
}
```

#### `octavia get connection <CONNECTION_ID> or <CONNECTION_NAME>`

Get an existing connection in current the Airbyte workspace. You can use a connection ID or name.

| **Argument**       | **Description**       |
| ------------------ | ----------------------|
| `CONNECTION_ID`   | The connection id.   |
| `CONNECTION_NAME` | The connection name. |

**Example**:

```bash
$ octavia get connection c0c977c2-48e7-46fe-9f57-576285c26d42
{
  "connectionId": "c0c977c2-48e7-46fe-9f57-576285c26d42",
  "name": "Poke To PG",
  "namespaceDefinition": "source",
  "namespaceFormat": "${SOURCE_NAMESPACE}",
  "prefix": "string",
  "sourceId": "18102e7c-5340-4000-8eaa-4a86f844b101",
  "destinationId": "18102e7c-5340-4000-8e58-6bed49c24b01",
  "operationIds": [
    "18102e7c-5340-4000-8ef0-f35c05a49a01"
  ],
  "syncCatalog": {
    "streams": [
      {
        "stream": {
          "name": "string",
          "jsonSchema": {},
          "supportedSyncModes": [
            "full_refresh"
          ],
          "sourceDefinedCursor": false,
          "defaultCursorField": [
            "string"
          ],
          "sourceDefinedPrimaryKey": [
            [
              "string"
            ]
          ],
          "namespace": "string"
        },
        "config": {
          "syncMode": "full_refresh",
          "cursorField": [
            "string"
          ],
          "destinationSyncMode": "append",
          "primaryKey": [
            [
              "string"
            ]
          ],
          "aliasName": "string",
          "selected": false
        }
      }
    ]
  },
  "schedule": {
    "units": 0,
    "timeUnit": "minutes"
  },
  "status": "active",
  "resourceRequirements": {
    "cpu_request": "string",
    "cpu_limit": "string",
    "memory_request": "string",
    "memory_limit": "string"
  },
  "sourceCatalogId": "18102e7c-5340-4000-85f3-204ab7715801"
}
```

```bash
$ octavia get connection "Poke To PG"
{
  "connectionId": "c0c977c2-48e7-46fe-9f57-576285c26d42",
  "name": "Poke To PG",
  "namespaceDefinition": "source",
  "namespaceFormat": "${SOURCE_NAMESPACE}",
  "prefix": "string",
  "sourceId": "18102e7c-5340-4000-8eaa-4a86f844b101",
  "destinationId": "18102e7c-5340-4000-8e58-6bed49c24b01",
  "operationIds": [
    "18102e7c-5340-4000-8ef0-f35c05a49a01"
  ],
  "syncCatalog": {
    "streams": [
      {
        "stream": {
          "name": "string",
          "jsonSchema": {},
          "supportedSyncModes": [
            "full_refresh"
          ],
          "sourceDefinedCursor": false,
          "defaultCursorField": [
            "string"
          ],
          "sourceDefinedPrimaryKey": [
            [
              "string"
            ]
          ],
          "namespace": "string"
        },
        "config": {
          "syncMode": "full_refresh",
          "cursorField": [
            "string"
          ],
          "destinationSyncMode": "append",
          "primaryKey": [
            [
              "string"
            ]
          ],
          "aliasName": "string",
          "selected": false
        }
      }
    ]
  },
  "schedule": {
    "units": 0,
    "timeUnit": "minutes"
  },
  "status": "active",
  "resourceRequirements": {
    "cpu_request": "string",
    "cpu_limit": "string",
    "memory_request": "string",
    "memory_limit": "string"
  },
  "sourceCatalogId": "18102e7c-5340-4000-85f3-204ab7715801"
}
```
#### `octavia generate source <DEFINITION_ID> <SOURCE_NAME>`

Generate a YAML configuration for a source.
The YAML file will be stored at `./sources/<resource_name>/configuration.yaml`.

| **Argument**    | **Description**                                                                               |
| --------------- | --------------------------------------------------------------------------------------------- |
| `DEFINITION_ID` | The source connector definition id. Can be retrieved using `octavia list connectors sources`. |
| `SOURCE_NAME`   | The name you want to give to this source in Airbyte.                                          |

**Example**:

```bash
$ octavia generate source d8540a80-6120-485d-b7d6-272bca477d9b weather
✅ - Created the source template for weather in ./sources/weather/configuration.yaml.
```

#### `octavia generate destination <DEFINITION_ID> <DESTINATION_NAME>`

Generate a YAML configuration for a destination.
The YAML file will be stored at `./destinations/<destination_name>/configuration.yaml`.

| **Argument**       | **Description**                                                                                         |
| ------------------ | ------------------------------------------------------------------------------------------------------- |
| `DEFINITION_ID`    | The destination connector definition id. Can be retrieved using `octavia list connectors destinations`. |
| `DESTINATION_NAME` | The name you want to give to this destination in Airbyte.                                               |

**Example**:

```bash
$ octavia generate destination 25c5221d-dce2-4163-ade9-739ef790f503 my_db
✅ - Created the destination template for my_db in ./destinations/my_db/configuration.yaml.
```

#### `octavia generate connection --source <path-to-source-configuration.yaml> --destination <path-to-destination-configuration.yaml> <CONNECTION_NAME>`

Generate a YAML configuration for a connection.
The YAML file will be stored at `./connections/<connection_name>/configuration.yaml`.

| **Option**      | **Required** | **Description**                                                                            |
| --------------- | ------------ | ------------------------------------------------------------------------------------------ |
| `--source`      | Yes          | Path to the YAML configuration file of the source you want to create a connection from.    |
| `--destination` | Yes          | Path to the YAML configuration file of the destination you want to create a connection to. |

| **Argument**      | **Description**                                          |
| ----------------- | -------------------------------------------------------- |
| `CONNECTION_NAME` | The name you want to give to this connection in Airbyte. |

**Example**:

```bash
$ octavia generate connection --source sources/weather/configuration.yaml --destination destinations/my_db/configuration.yaml weather_to_pg
✅ - Created the connection template for weather_to_pg in ./connections/weather_to_pg/configuration.yaml.
```

#### `octavia apply`

Create or update the resource on your Airbyte instance according to local configurations found in your octavia project directory.
If the resource was not found on your Airbyte instance, **apply** will **create** the remote resource.
If the resource was found on your Airbyte instance, **apply** will prompt you for validation of the changes and will run an **update** of your resource.
Please note that if a secret field was updated on your configuration, **apply** will run this change without prompt.

| **Option** | **Required** | **Description**                                                    |
| ---------- | ------------ | ------------------------------------------------------------------ |
| `--file`   | No           | Path to the YAML configuration files you want to create or update. |
| `--force`  | No           | Run update without prompting for changes validation.               |

**Example**:

```bash
$ octavia apply
🐙 - weather exists on your Airbyte instance, let's check if we need to update it!
👀 - Here's the computed diff (🚨 remind that diff on secret fields are not displayed):
  E - Value of root['lat'] changed from "46.7603" to "45.7603".
❓ - Do you want to update weather? [y/N]: y
✍️ - Running update because a diff was detected between local and remote resource.
🎉 - Successfully updated weather on your Airbyte instance!
💾 - New state for weather stored at ./sources/weather/state_<workspace_id>.yaml.
🐙 - my_db exists on your Airbyte instance, let's check if we need to update it!
😴 - Did not update because no change detected.
🐙 - weather_to_pg exists on your Airbyte instance, let's check if we need to update it!
👀 - Here's the computed diff (🚨 remind that diff on secret fields are not displayed):
  E - Value of root['schedule']['timeUnit'] changed from "days" to "hours".
❓ - Do you want to update weather_to_pg? [y/N]: y
✍️ - Running update because a diff was detected between local and remote resource.
🎉 - Successfully updated weather_to_pg on your Airbyte instance!
💾 - New state for weather_to_pg stored at ./connections/weather_to_pg/state_<workspace_id>.yaml.
```

## Contributing

1. Please sign up to [Airbyte's Slack workspace](https://slack.airbyte.io/) and join the `#octavia-cli`. We'll sync up community efforts in this channel.
2. Pick an existing [GitHub issues](https://github.com/airbytehq/airbyte/issues?q=is%3Aopen+is%3Aissue+label%3Aarea%2Foctavia-cli) or **open** a new one to explain what you'd like to implement.
3. Assign the GitHub issue to yourself.
4. Fork Airbyte's repo, code and test thoroughly.
5. Open a PR on our Airbyte repo from your fork.

### Developing locally

0. Build the project locally (from the root of Airbyte's repo): `SUB_BUILD=OCTAVIA_CLI ./gradlew build # from the root directory of the repo`.
1. Install Python 3.8.12. We suggest doing it through `pyenv`.
2. Create a virtualenv: `python -m venv .venv`.
3. Activate the virtualenv: `source .venv/bin/activate`.
4. Install dev dependencies: `pip install -e .\[tests\]`.
5. Install `pre-commit` hooks: `pre-commit install`.
6. Run the unittest suite: `pytest --cov=octavia_cli`.
7. Make sure the build passes (step 0) before opening a PR.

## Telemetry

This CLI has some telemetry tooling to send Airbyte some data about the usage of this tool.
We will use this data to improve the CLI and measure its adoption.
The telemetry sends data about:

- Which command was run (not the arguments or options used).
- Success or failure of the command run and the error type (not the error payload).
- The current Airbyte workspace id if the user has not set the _anonymous data collection_ on their Airbyte instance.

You can disable telemetry by setting the `OCTAVIA_ENABLE_TELEMETRY` environment variable to `False` or using the `--disable-telemetry` flag.

## Changelog

| Version | Date       | Description                                                  | PR                                                          |
| ------- | ---------- | ------------------------------------------------------------ | ----------------------------------------------------------- |
| 0.39.25 | 2022-06-24 | Create get command to retrieve resources JSON representation | [#13254](https://github.com/airbytehq/airbyte/pull/13254)   |
| 0.39.19 | 2022-06-16 | Allow connection management on multiple workspaces           | [#13070](https://github.com/airbytehq/airbyte/pull/12727)   |
| 0.39.19 | 2022-06-15 | Allow users to set custom HTTP headers                       | [#12893](https://github.com/airbytehq/airbyte/pull/12893)   |
| 0.39.14 | 2022-05-12 | Enable normalization on connection                           | [#12727](https://github.com/airbytehq/airbyte/pull/12727)   |
| 0.37.0  | 2022-05-05 | Use snake case in connection fields                          | [#12133](https://github.com/airbytehq/airbyte/pull/12133)   |
| 0.35.68 | 2022-04-15 | Improve telemetry                                            | [#12072](https://github.com/airbytehq/airbyte/issues/11896) |
| 0.35.68 | 2022-04-12 | Add telemetry                                                | [#11896](https://github.com/airbytehq/airbyte/issues/11896) |
| 0.35.61 | 2022-04-07 | Alpha release                                                | [EPIC](https://github.com/airbytehq/airbyte/issues/10704)   |<|MERGE_RESOLUTION|>--- conflicted
+++ resolved
@@ -104,11 +104,7 @@
 ```bash
 touch ~/.octavia # Create a file to store env variables that will be mapped the octavia-cli container
 mkdir my_octavia_project_directory # Create your octavia project directory where YAML configurations will be stored.
-<<<<<<< HEAD
-docker run --name octavia-cli -i --rm -v my_octavia_project_directory:/home/octavia-project --network host --user $(id -u):$(id -g) --env-file ~/.octavia airbyte/octavia-cli:0.39.24-alpha
-=======
 docker run --name octavia-cli -i --rm -v my_octavia_project_directory:/home/octavia-project --network host --user $(id -u):$(id -g) --env-file ~/.octavia airbyte/octavia-cli:0.39.26-alpha
->>>>>>> 581607c7
 ```
 
 ### Using `docker-compose`
