--- conflicted
+++ resolved
@@ -11,7 +11,6 @@
     }
 }
 
-
 dependencies {
     implementation group: 'org.eclipse.jetty', name: 'jetty-server', version: '9.4.31.v20200723'
     implementation group: 'org.eclipse.jetty', name: 'jetty-servlet', version: '9.4.31.v20200723'
@@ -21,17 +20,12 @@
     implementation group: 'org.glassfish.jersey.inject', name: 'jersey-hk2', version: '2.31'
     implementation group: 'org.glassfish.jersey.media', name: 'jersey-media-json-jackson', version: '2.31'
 
-<<<<<<< HEAD
-
-    implementation group:'org.xerial', name:'sqlite-jdbc', version:'3.8.11.2'
-    implementation group: 'org.apache.commons', name: 'commons-dbcp2', version: '2.7.0'
-=======
     compile(group: "com.fasterxml.jackson.core", name: "jackson-databind", version: "2.9.8");
     compile(group: "com.networknt", name: "json-schema-validator", version: "1.0.42");
->>>>>>> 4319ba4d
 
     implementation project(':conduit-api')
     implementation project(':conduit-config')
+    implementation project(':conduit-commons')
 }
 
 application {
