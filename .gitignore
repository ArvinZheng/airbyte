--- conflicted
+++ resolved
@@ -10,12 +10,9 @@
 .classpath
 .project
 .settings
-<<<<<<< HEAD
 .tool-versions
 .vscode
-=======
 **/gmon.out
->>>>>>> 9da419d9
 
 # Logs
 acceptance_tests_logs/
