/*
 * Copyright (c) 2021 Airbyte, Inc., all rights reserved.
 */

package io.airbyte.workers.temporal.scheduling;

import io.airbyte.config.FailureReason.FailureOrigin;
import io.airbyte.config.FailureReason.FailureType;
import io.airbyte.config.StandardSyncInput;
import io.airbyte.scheduler.models.IntegrationLauncherConfig;
import io.airbyte.scheduler.models.JobRunConfig;
import io.airbyte.workers.temporal.TemporalJobType;
import io.airbyte.workers.temporal.scheduling.activities.ConfigFetchActivity;
import io.airbyte.workers.temporal.scheduling.activities.ConfigFetchActivity.GetMaxAttemptOutput;
import io.airbyte.workers.temporal.scheduling.activities.ConfigFetchActivity.ScheduleRetrieverOutput;
import io.airbyte.workers.temporal.scheduling.activities.ConnectionDeletionActivity;
import io.airbyte.workers.temporal.scheduling.activities.GenerateInputActivity.GeneratedJobInput;
import io.airbyte.workers.temporal.scheduling.activities.GenerateInputActivity.SyncInput;
import io.airbyte.workers.temporal.scheduling.activities.GenerateInputActivityImpl;
import io.airbyte.workers.temporal.scheduling.activities.JobCreationAndStatusUpdateActivity;
import io.airbyte.workers.temporal.scheduling.activities.JobCreationAndStatusUpdateActivity.AttemptCreationOutput;
import io.airbyte.workers.temporal.scheduling.activities.JobCreationAndStatusUpdateActivity.AttemptFailureInput;
import io.airbyte.workers.temporal.scheduling.activities.JobCreationAndStatusUpdateActivity.JobCancelledInput;
import io.airbyte.workers.temporal.scheduling.activities.JobCreationAndStatusUpdateActivity.JobCreationOutput;
import io.airbyte.workers.temporal.scheduling.state.WorkflowState;
import io.airbyte.workers.temporal.scheduling.state.listener.TestStateListener;
import io.airbyte.workers.temporal.scheduling.state.listener.WorkflowStateChangedListener.ChangedStateEvent;
import io.airbyte.workers.temporal.scheduling.state.listener.WorkflowStateChangedListener.StateField;
import io.airbyte.workers.temporal.scheduling.testsyncworkflow.DbtFailureSyncWorkflow;
import io.airbyte.workers.temporal.scheduling.testsyncworkflow.EmptySyncWorkflow;
import io.airbyte.workers.temporal.scheduling.testsyncworkflow.NormalizationFailureSyncWorkflow;
import io.airbyte.workers.temporal.scheduling.testsyncworkflow.PersistFailureSyncWorkflow;
import io.airbyte.workers.temporal.scheduling.testsyncworkflow.ReplicateFailureSyncWorkflow;
import io.airbyte.workers.temporal.scheduling.testsyncworkflow.SleepingSyncWorkflow;
import io.airbyte.workers.temporal.scheduling.testsyncworkflow.SourceAndDestinationFailureSyncWorkflow;
import io.temporal.client.WorkflowClient;
import io.temporal.client.WorkflowOptions;
import io.temporal.failure.ApplicationFailure;
import io.temporal.testing.TestWorkflowEnvironment;
import io.temporal.worker.Worker;
import java.time.Duration;
import java.util.ArrayList;
import java.util.List;
import java.util.Queue;
import java.util.UUID;
import java.util.concurrent.TimeUnit;
import java.util.function.Consumer;
import java.util.stream.Stream;
import lombok.extern.slf4j.Slf4j;
import org.assertj.core.api.Assertions;
import org.junit.jupiter.api.AfterEach;
import org.junit.jupiter.api.BeforeEach;
import org.junit.jupiter.api.Disabled;
import org.junit.jupiter.api.DisplayName;
import org.junit.jupiter.api.Nested;
import org.junit.jupiter.api.RepeatedTest;
import org.junit.jupiter.api.Test;
import org.junit.jupiter.api.Timeout;
import org.junit.jupiter.params.ParameterizedTest;
import org.junit.jupiter.params.provider.Arguments;
import org.junit.jupiter.params.provider.MethodSource;
import org.mockito.ArgumentMatcher;
import org.mockito.Mockito;

/**
 * Tests the core state machine of the connection manager workflow.
 *
 * We've had race conditions in this in the past which is why (after addressing them) we have
 * repeated cases, just in case there's a regression where a race condition is added back to a test.
 */
@Slf4j
public class ConnectionManagerWorkflowTest {

  private static final long JOB_ID = 1L;
  private static final int ATTEMPT_ID = 1;

  private static final Duration SCHEDULE_WAIT = Duration.ofMinutes(20L);

  private final ConfigFetchActivity mConfigFetchActivity =
      Mockito.mock(ConfigFetchActivity.class, Mockito.withSettings().withoutAnnotations());
  private static final ConnectionDeletionActivity mConnectionDeletionActivity =
      Mockito.mock(ConnectionDeletionActivity.class, Mockito.withSettings().withoutAnnotations());
  private static final GenerateInputActivityImpl mGenerateInputActivityImpl =
      Mockito.mock(GenerateInputActivityImpl.class, Mockito.withSettings().withoutAnnotations());
  private static final JobCreationAndStatusUpdateActivity mJobCreationAndStatusUpdateActivity =
      Mockito.mock(JobCreationAndStatusUpdateActivity.class, Mockito.withSettings().withoutAnnotations());

  private TestWorkflowEnvironment testEnv;
  private WorkflowClient client;
  private ConnectionManagerWorkflow workflow;

  @BeforeEach
  public void setUp() {
    Mockito.reset(mConfigFetchActivity);
    Mockito.reset(mConnectionDeletionActivity);
    Mockito.reset(mGenerateInputActivityImpl);
    Mockito.reset(mJobCreationAndStatusUpdateActivity);

    // default is to wait "forever"
    Mockito.when(mConfigFetchActivity.getTimeToWait(Mockito.any())).thenReturn(new ScheduleRetrieverOutput(
        Duration.ofDays(100 * 365)));

    Mockito.when(mJobCreationAndStatusUpdateActivity.createNewJob(Mockito.any()))
        .thenReturn(new JobCreationOutput(
            1L));

    Mockito.when(mJobCreationAndStatusUpdateActivity.createNewAttempt(Mockito.any()))
        .thenReturn(new AttemptCreationOutput(
            1));

    Mockito.when(mGenerateInputActivityImpl.getSyncWorkflowInput(Mockito.any(SyncInput.class)))
        .thenReturn(
            new GeneratedJobInput(
                new JobRunConfig(),
                new IntegrationLauncherConfig(),
                new IntegrationLauncherConfig(),
                new StandardSyncInput()));
  }

  @AfterEach
  public void tearDown() {
    testEnv.shutdown();
    TestStateListener.reset();
  }

  @Nested
  @DisplayName("Test which without a long running child workflow")
  class AsynchronousWorkflow {

    @BeforeEach
    public void setup() {
      testEnv = TestWorkflowEnvironment.newInstance();

      final Worker syncWorker = testEnv.newWorker(TemporalJobType.SYNC.name());
      syncWorker.registerWorkflowImplementationTypes(EmptySyncWorkflow.class);

      final Worker managerWorker = testEnv.newWorker(TemporalJobType.CONNECTION_UPDATER.name());
      managerWorker.registerWorkflowImplementationTypes(ConnectionManagerWorkflowImpl.class);
      managerWorker.registerActivitiesImplementations(mConfigFetchActivity, mConnectionDeletionActivity,
          mGenerateInputActivityImpl, mJobCreationAndStatusUpdateActivity);

      client = testEnv.getWorkflowClient();
      testEnv.start();

      workflow = client
          .newWorkflowStub(
              ConnectionManagerWorkflow.class,
              WorkflowOptions.newBuilder()
                  .setTaskQueue(TemporalJobType.CONNECTION_UPDATER.name())
                  .build());
    }

    @RepeatedTest(10)
    @Timeout(value = 2,
             unit = TimeUnit.SECONDS)
    @DisplayName("Test that a successful workflow retries and waits")
    public void runSuccess() throws InterruptedException {
      Mockito.when(mConfigFetchActivity.getTimeToWait(Mockito.any()))
          .thenReturn(new ScheduleRetrieverOutput(SCHEDULE_WAIT));

      final UUID testId = UUID.randomUUID();
      final TestStateListener testStateListener = new TestStateListener();
      final WorkflowState workflowState = new WorkflowState(testId, testStateListener);

      final ConnectionUpdaterInput input = new ConnectionUpdaterInput(
          UUID.randomUUID(),
          JOB_ID,
          ATTEMPT_ID,
          false,
          1,
          workflowState,
          false);

      startWorkflowAndWaitUntilReady(workflow, input);
      // wait to be scheduled, then to run, then schedule again
      testEnv.sleep(Duration.ofMinutes(SCHEDULE_WAIT.toMinutes() + SCHEDULE_WAIT.toMinutes() + 1));
      Mockito.verify(mConfigFetchActivity, Mockito.atLeast(2)).getTimeToWait(Mockito.any());
      final Queue<ChangedStateEvent> events = testStateListener.events(testId);

      Assertions.assertThat(events)
          .filteredOn(changedStateEvent -> changedStateEvent.getField() == StateField.RUNNING && changedStateEvent.isValue())
          .hasSize(2);

      Assertions.assertThat(events)
          .filteredOn(changedStateEvent -> (changedStateEvent.getField() != StateField.RUNNING && changedStateEvent.getField() != StateField.SUCCESS)
              && changedStateEvent.isValue())
          .isEmpty();
    }

    @RepeatedTest(10)
    @Timeout(value = 2,
             unit = TimeUnit.SECONDS)
    @DisplayName("Test workflow does not wait to run after a failure")
    public void retryAfterFail() throws InterruptedException {
      Mockito.when(mConfigFetchActivity.getTimeToWait(Mockito.any()))
          .thenReturn(new ScheduleRetrieverOutput(SCHEDULE_WAIT));

      final UUID testId = UUID.randomUUID();
      final TestStateListener testStateListener = new TestStateListener();
      final WorkflowState workflowState = new WorkflowState(testId, testStateListener);

      final ConnectionUpdaterInput input = new ConnectionUpdaterInput(
          UUID.randomUUID(),
          JOB_ID,
          ATTEMPT_ID,
          true,
          1,
          workflowState,
          false);

      startWorkflowAndWaitUntilReady(workflow, input);
      testEnv.sleep(Duration.ofMinutes(SCHEDULE_WAIT.toMinutes() - 1));
      final Queue<ChangedStateEvent> events = testStateListener.events(testId);

      Assertions.assertThat(events)
          .filteredOn(changedStateEvent -> changedStateEvent.getField() == StateField.RUNNING && changedStateEvent.isValue())
          .hasSize(1);

      Assertions.assertThat(events)
          .filteredOn(changedStateEvent -> (changedStateEvent.getField() != StateField.RUNNING && changedStateEvent.getField() != StateField.SUCCESS)
              && changedStateEvent.isValue())
          .isEmpty();
    }

    @RepeatedTest(10)
    @Timeout(value = 2,
             unit = TimeUnit.SECONDS)
    @DisplayName("Test workflow which receives a manual run signal stops waiting")
    public void manualRun() throws InterruptedException {

      final UUID testId = UUID.randomUUID();
      final TestStateListener testStateListener = new TestStateListener();
      final WorkflowState workflowState = new WorkflowState(testId, testStateListener);

      final ConnectionUpdaterInput input = new ConnectionUpdaterInput(
          UUID.randomUUID(),
          JOB_ID,
          ATTEMPT_ID,
          false,
          1,
          workflowState,
          false);

      startWorkflowAndWaitUntilReady(workflow, input);
      testEnv.sleep(Duration.ofMinutes(1L)); // any value here, just so it's started
      workflow.submitManualSync();
      testEnv.sleep(Duration.ofMinutes(1L)); // any value here, just so it's past the empty workflow run

      final Queue<ChangedStateEvent> events = testStateListener.events(testId);

      Assertions.assertThat(events)
          .filteredOn(changedStateEvent -> changedStateEvent.getField() == StateField.RUNNING && changedStateEvent.isValue())
          .hasSize(1);

      Assertions.assertThat(events)
          .filteredOn(changedStateEvent -> changedStateEvent.getField() == StateField.SKIPPED_SCHEDULING && changedStateEvent.isValue())
          .hasSize(1);

      Assertions.assertThat(events)
          .filteredOn(
              changedStateEvent -> (changedStateEvent.getField() != StateField.RUNNING
                  && changedStateEvent.getField() != StateField.SKIPPED_SCHEDULING
                  && changedStateEvent.getField() != StateField.SUCCESS)
                  && changedStateEvent.isValue())
          .isEmpty();
    }

    @RepeatedTest(10)
    @Timeout(value = 2,
             unit = TimeUnit.SECONDS)
    @DisplayName("Test workflow which receives an update signal stops waiting, doesn't run, and doesn't update the job status")
    public void updatedSignalReceived() throws InterruptedException {

      final UUID testId = UUID.randomUUID();
      final TestStateListener testStateListener = new TestStateListener();
      final WorkflowState workflowState = new WorkflowState(testId, testStateListener);

      final ConnectionUpdaterInput input = new ConnectionUpdaterInput(
          UUID.randomUUID(),
          JOB_ID,
          ATTEMPT_ID,
          false,
          1,
          workflowState,
          false);

      startWorkflowAndWaitUntilReady(workflow, input);
      testEnv.sleep(Duration.ofSeconds(30L));
      workflow.connectionUpdated();
      testEnv.sleep(Duration.ofSeconds(20L));

      final Queue<ChangedStateEvent> events = testStateListener.events(testId);

      Assertions.assertThat(events)
          .filteredOn(changedStateEvent -> changedStateEvent.getField() == StateField.RUNNING && changedStateEvent.isValue())
          .isEmpty();

      Assertions.assertThat(events)
          .filteredOn(changedStateEvent -> changedStateEvent.getField() == StateField.UPDATED && changedStateEvent.isValue())
          .hasSize(1);

      Assertions.assertThat(events)
          .filteredOn(
              changedStateEvent -> (changedStateEvent.getField() != StateField.UPDATED && changedStateEvent.getField() != StateField.SUCCESS)
                  && changedStateEvent.isValue())
          .isEmpty();

      Mockito.verifyNoInteractions(mJobCreationAndStatusUpdateActivity);
    }

    @RepeatedTest(10)
    @Timeout(value = 2,
             unit = TimeUnit.SECONDS)
    @DisplayName("Test that cancelling a non-running workflow doesn't do anything")
    public void cancelNonRunning() throws InterruptedException {

      final UUID testId = UUID.randomUUID();
      final TestStateListener testStateListener = new TestStateListener();
      final WorkflowState workflowState = new WorkflowState(testId, testStateListener);

      final ConnectionUpdaterInput input = new ConnectionUpdaterInput(
          UUID.randomUUID(),
          JOB_ID,
          ATTEMPT_ID,
          false,
          1,
          workflowState,
          false);

      startWorkflowAndWaitUntilReady(workflow, input);
      testEnv.sleep(Duration.ofSeconds(30L));
      workflow.cancelJob();
      testEnv.sleep(Duration.ofSeconds(20L));

      final Queue<ChangedStateEvent> events = testStateListener.events(testId);

      Assertions.assertThat(events)
          .filteredOn(changedStateEvent -> changedStateEvent.getField() == StateField.RUNNING && changedStateEvent.isValue())
          .isEmpty();

      Assertions.assertThat(events)
          .filteredOn(changedStateEvent -> changedStateEvent.getField() == StateField.CANCELLED && changedStateEvent.isValue())
          .isEmpty();

      Assertions.assertThat(events)
          .filteredOn(
              changedStateEvent -> (changedStateEvent.getField() != StateField.CANCELLED && changedStateEvent.getField() != StateField.SUCCESS)
                  && changedStateEvent.isValue())
          .isEmpty();

      Mockito.verifyNoInteractions(mJobCreationAndStatusUpdateActivity);
    }

    @RepeatedTest(10)
    @Timeout(value = 2,
             unit = TimeUnit.SECONDS)
    @DisplayName("Test that the sync is properly deleted")
    public void deleteSync() throws InterruptedException {

      final UUID testId = UUID.randomUUID();
      final TestStateListener testStateListener = new TestStateListener();
      final WorkflowState workflowState = new WorkflowState(testId, testStateListener);

      final ConnectionUpdaterInput input = new ConnectionUpdaterInput(
          UUID.randomUUID(),
          JOB_ID,
          ATTEMPT_ID,
          false,
          1,
          workflowState,
          false);

      startWorkflowAndWaitUntilReady(workflow, input);
      testEnv.sleep(Duration.ofSeconds(30L));
      workflow.deleteConnection();
      testEnv.sleep(Duration.ofMinutes(20L));

      final Queue<ChangedStateEvent> events = testStateListener.events(testId);

      Assertions.assertThat(events)
          .filteredOn(changedStateEvent -> changedStateEvent.getField() == StateField.RUNNING && changedStateEvent.isValue())
          .isEmpty();

      Assertions.assertThat(events)
          .filteredOn(changedStateEvent -> changedStateEvent.getField() == StateField.DELETED && changedStateEvent.isValue())
          .hasSize(1);

      Assertions.assertThat(events)
          .filteredOn(
              changedStateEvent -> changedStateEvent.getField() != StateField.DELETED && changedStateEvent.getField() != StateField.SUCCESS
                  && changedStateEvent.isValue())
          .isEmpty();

      Mockito.verify(mConnectionDeletionActivity, Mockito.atLeast(1)).deleteConnection(Mockito.any());
    }

  }

  @Nested
  @DisplayName("Test which with a long running child workflow")
  class SynchronousWorkflow {

    @BeforeEach
    public void setup() {
      testEnv = TestWorkflowEnvironment.newInstance();

      final Worker syncWorker = testEnv.newWorker(TemporalJobType.SYNC.name());
      syncWorker.registerWorkflowImplementationTypes(SleepingSyncWorkflow.class);

      final Worker managerWorker = testEnv.newWorker(TemporalJobType.CONNECTION_UPDATER.name());
      managerWorker.registerWorkflowImplementationTypes(ConnectionManagerWorkflowImpl.class);
      managerWorker.registerActivitiesImplementations(mConfigFetchActivity, mConnectionDeletionActivity,
          mGenerateInputActivityImpl, mJobCreationAndStatusUpdateActivity);

      client = testEnv.getWorkflowClient();
      testEnv.start();

      workflow = client
          .newWorkflowStub(
              ConnectionManagerWorkflow.class,
              WorkflowOptions.newBuilder()
                  .setTaskQueue(TemporalJobType.CONNECTION_UPDATER.name())
                  .build());
    }

    @RepeatedTest(10)
    @Timeout(value = 2,
             unit = TimeUnit.SECONDS)
    @DisplayName("Test workflow which receives a manual sync while running a scheduled sync does nothing")
    public void manualRun() throws InterruptedException {
      Mockito.when(mConfigFetchActivity.getTimeToWait(Mockito.any()))
          .thenReturn(new ScheduleRetrieverOutput(SCHEDULE_WAIT));

      final UUID testId = UUID.randomUUID();
      final TestStateListener testStateListener = new TestStateListener();
      final WorkflowState workflowState = new WorkflowState(testId, testStateListener);

      final ConnectionUpdaterInput input = new ConnectionUpdaterInput(
          UUID.randomUUID(),
          JOB_ID,
          ATTEMPT_ID,
          false,
          1,
          workflowState,
          false);

      startWorkflowAndWaitUntilReady(workflow, input);

      // wait until the middle of the run
      testEnv.sleep(Duration.ofMinutes(SCHEDULE_WAIT.toMinutes() + SleepingSyncWorkflow.RUN_TIME.toMinutes() / 2));

      // trigger the manual sync
      workflow.submitManualSync();

      // wait for the rest of the workflow
      testEnv.sleep(Duration.ofMinutes(SleepingSyncWorkflow.RUN_TIME.toMinutes() / 2 + 1));

      final Queue<ChangedStateEvent> events = testStateListener.events(testId);

      Assertions.assertThat(events)
          .filteredOn(changedStateEvent -> changedStateEvent.getField() == StateField.SKIPPED_SCHEDULING && changedStateEvent.isValue())
          .isEmpty();

    }

    @Disabled
    @RepeatedTest(10)
    @Timeout(value = 10,
             unit = TimeUnit.SECONDS)
    @DisplayName("Test that cancelling a running workflow cancels the sync")
    public void cancelRunning() throws InterruptedException {

      final UUID testId = UUID.randomUUID();
      final TestStateListener testStateListener = new TestStateListener();
      final WorkflowState workflowState = new WorkflowState(testId, testStateListener);

      final ConnectionUpdaterInput input = new ConnectionUpdaterInput(
          UUID.randomUUID(),
          JOB_ID,
          ATTEMPT_ID,
          false,
          1,
          workflowState,
          false);

      startWorkflowAndWaitUntilReady(workflow, input);

      // wait for workflow to initialize
      testEnv.sleep(Duration.ofMinutes(1));

      workflow.submitManualSync();

      // wait for the manual sync to start working
      testEnv.sleep(Duration.ofMinutes(1));

      workflow.cancelJob();

      // TODO
      // For some reason this transiently fails if it is below the runtime.
      // However, this should be reported almost immediately. I think this is a bug.
      testEnv.sleep(Duration.ofMinutes(SleepingSyncWorkflow.RUN_TIME.toMinutes() + 1));

      final Queue<ChangedStateEvent> eventQueue = testStateListener.events(testId);
      final List<ChangedStateEvent> events = new ArrayList<>(eventQueue);

      for (final ChangedStateEvent event : events) {
        if (event.isValue()) {
          log.info("event = " + event);
        }
      }

      Assertions.assertThat(events)
          .filteredOn(changedStateEvent -> changedStateEvent.getField() == StateField.CANCELLED && changedStateEvent.isValue())
          .hasSizeGreaterThanOrEqualTo(1);

      Mockito.verify(mJobCreationAndStatusUpdateActivity).jobCancelled(Mockito.argThat(new HasCancellationFailure(JOB_ID, ATTEMPT_ID)));
    }

    @RepeatedTest(10)
    @Timeout(value = 2,
             unit = TimeUnit.SECONDS)
    @DisplayName("Test that resetting a non-running workflow starts a reset")
    public void resetStart() throws InterruptedException {

      final UUID testId = UUID.randomUUID();
      final TestStateListener testStateListener = new TestStateListener();
      final WorkflowState workflowState = new WorkflowState(testId, testStateListener);

      final ConnectionUpdaterInput input = new ConnectionUpdaterInput(
          UUID.randomUUID(),
          JOB_ID,
          ATTEMPT_ID,
          false,
          1,
          workflowState,
          false);

      startWorkflowAndWaitUntilReady(workflow, input);
      testEnv.sleep(Duration.ofMinutes(5L));
      workflow.resetConnection();
      testEnv.sleep(Duration.ofMinutes(15L));

      final Queue<ChangedStateEvent> events = testStateListener.events(testId);

      Assertions.assertThat(events)
          .filteredOn(changedStateEvent -> changedStateEvent.getField() == StateField.RESET && changedStateEvent.isValue())
          .hasSizeGreaterThanOrEqualTo(1);

    }

    @RepeatedTest(10)
    @Timeout(value = 30,
             unit = TimeUnit.SECONDS)
    @DisplayName("Test that resetting a running workflow cancels the running workflow")
    public void resetCancelRunningWorkflow() throws InterruptedException {

      final UUID testId = UUID.randomUUID();
      final TestStateListener testStateListener = new TestStateListener();
      final WorkflowState workflowState = new WorkflowState(testId, testStateListener);

      final ConnectionUpdaterInput input = new ConnectionUpdaterInput(
          UUID.randomUUID(),
          JOB_ID,
          ATTEMPT_ID,
          false,
          1,
          workflowState,
          false);

      startWorkflowAndWaitUntilReady(workflow, input);

      testEnv.sleep(Duration.ofSeconds(30L));
      workflow.submitManualSync();
      testEnv.sleep(Duration.ofSeconds(30L));
      workflow.resetConnection();
      testEnv.sleep(Duration.ofMinutes(15L));

      final Queue<ChangedStateEvent> eventQueue = testStateListener.events(testId);
      final List<ChangedStateEvent> events = new ArrayList<>(eventQueue);

      for (final ChangedStateEvent event : events) {
        if (event.isValue()) {
          log.info("event = " + event);
        }
      }

      Assertions.assertThat(events)
          .filteredOn(changedStateEvent -> changedStateEvent.getField() == StateField.CANCELLED_FOR_RESET && changedStateEvent.isValue())
          .hasSizeGreaterThanOrEqualTo(1);

      Assertions.assertThat(events)
          .filteredOn(changedStateEvent -> changedStateEvent.getField() == StateField.RESET && changedStateEvent.isValue())
          .hasSizeGreaterThanOrEqualTo(1);

      Mockito.verify(mJobCreationAndStatusUpdateActivity).jobCancelled(Mockito.any());

    }

    @RepeatedTest(10)
    @Timeout(value = 10,
             unit = TimeUnit.SECONDS)
    @DisplayName("Test that cancelling a reset doesn't restart a reset")
    public void cancelResetDontContinueAsReset() throws InterruptedException {

      final UUID testId = UUID.randomUUID();
      final TestStateListener testStateListener = new TestStateListener();
      final WorkflowState workflowState = new WorkflowState(testId, testStateListener);

      final ConnectionUpdaterInput input = Mockito.spy(new ConnectionUpdaterInput(
          UUID.randomUUID(),
          JOB_ID,
          ATTEMPT_ID,
          false,
          1,
          workflowState,
          true));

      startWorkflowAndWaitUntilReady(workflow, input);

      testEnv.sleep(Duration.ofSeconds(30L));
      workflow.cancelJob();
      testEnv.sleep(Duration.ofMinutes(2L));

      Assertions.assertThat(testStateListener.events(testId))
          .filteredOn((event) -> event.isValue() && event.getField() == StateField.CONTINUE_AS_RESET)
          .isEmpty();

      Assertions.assertThat(testStateListener.events(testId))
          .filteredOn((event) -> !event.isValue() && event.getField() == StateField.CONTINUE_AS_RESET)
          .hasSizeGreaterThanOrEqualTo(2);
    }

    @RepeatedTest(10)
    @DisplayName("Test workflow which receives an update signal waits for the current run and reports the job status")
    public void updatedSignalReceivedWhileRunning() throws InterruptedException {

      final UUID testId = UUID.randomUUID();
      final TestStateListener testStateListener = new TestStateListener();
      final WorkflowState workflowState = new WorkflowState(testId, testStateListener);

      final ConnectionUpdaterInput input = new ConnectionUpdaterInput(
          UUID.randomUUID(),
          JOB_ID,
          ATTEMPT_ID,
          false,
          1,
          workflowState,
          false);

      startWorkflowAndWaitUntilReady(workflow, input);

      // wait for workflow to initialize
      testEnv.sleep(Duration.ofMinutes(1));

      // submit sync
      workflow.submitManualSync();

      // wait until the middle of the manual run
      testEnv.sleep(Duration.ofMinutes(SleepingSyncWorkflow.RUN_TIME.toMinutes() / 2));

      // indicate connection update
      workflow.connectionUpdated();

      // wait after the rest of the run
      testEnv.sleep(Duration.ofMinutes(SleepingSyncWorkflow.RUN_TIME.toMinutes() / 2 + 1));

      final Queue<ChangedStateEvent> eventQueue = testStateListener.events(testId);
      final List<ChangedStateEvent> events = new ArrayList<>(eventQueue);

      for (final ChangedStateEvent event : events) {
        if (event.isValue()) {
          log.info("event = " + event);
        }
      }

      Assertions.assertThat(events)
          .filteredOn(changedStateEvent -> changedStateEvent.getField() == StateField.RUNNING && changedStateEvent.isValue())
          .hasSizeGreaterThanOrEqualTo(1);

      Assertions.assertThat(events)
          .filteredOn(changedStateEvent -> changedStateEvent.getField() == StateField.UPDATED && changedStateEvent.isValue())
          .hasSizeGreaterThanOrEqualTo(1);

      Mockito.verify(mJobCreationAndStatusUpdateActivity).jobSuccess(Mockito.any());
    }

  }

  @Nested
  @DisplayName("Test that sync workflow failures are recorded")
  class SyncWorkflowReplicationFailuresRecorded {

    private static final long JOB_ID = 111L;
    private static final int ATTEMPT_ID = 222;

    @BeforeEach
    public void setup() {
      testEnv = TestWorkflowEnvironment.newInstance();

      final Worker managerWorker = testEnv.newWorker(TemporalJobType.CONNECTION_UPDATER.name());
      managerWorker.registerWorkflowImplementationTypes(ConnectionManagerWorkflowImpl.class);
      managerWorker.registerActivitiesImplementations(mConfigFetchActivity, mConnectionDeletionActivity,
          mGenerateInputActivityImpl, mJobCreationAndStatusUpdateActivity);

      client = testEnv.getWorkflowClient();
      workflow = client.newWorkflowStub(ConnectionManagerWorkflow.class,
          WorkflowOptions.newBuilder().setTaskQueue(TemporalJobType.CONNECTION_UPDATER.name()).build());

      Mockito.when(mConfigFetchActivity.getMaxAttempt()).thenReturn(new GetMaxAttemptOutput(1));
    }

    @RepeatedTest(10)
    @Timeout(value = 2,
             unit = TimeUnit.SECONDS)
    @DisplayName("Test that source and destination failures are recorded")
    public void testSourceAndDestinationFailuresRecorded() throws InterruptedException {
      final Worker syncWorker = testEnv.newWorker(TemporalJobType.SYNC.name());
      syncWorker.registerWorkflowImplementationTypes(SourceAndDestinationFailureSyncWorkflow.class);

      testEnv.start();

      final UUID testId = UUID.randomUUID();
      final TestStateListener testStateListener = new TestStateListener();
      final WorkflowState workflowState = new WorkflowState(testId, testStateListener);
      final ConnectionUpdaterInput input = new ConnectionUpdaterInput(UUID.randomUUID(), JOB_ID, ATTEMPT_ID, false, 1, workflowState, false);

      startWorkflowAndWaitUntilReady(workflow, input);

      // wait for workflow to initialize
      testEnv.sleep(Duration.ofMinutes(1));

      workflow.submitManualSync();
      testEnv.sleep(Duration.ofMinutes(1L)); // any time after no-waiting manual run

      Mockito.verify(mJobCreationAndStatusUpdateActivity).attemptFailure(Mockito.argThat(new HasFailureFromOrigin(FailureOrigin.SOURCE)));
      Mockito.verify(mJobCreationAndStatusUpdateActivity).attemptFailure(Mockito.argThat(new HasFailureFromOrigin(FailureOrigin.DESTINATION)));
    }

    @RepeatedTest(10)
    @Timeout(value = 2,
             unit = TimeUnit.SECONDS)
    @DisplayName("Test that normalization failure is recorded")
    public void testNormalizationFailure() throws InterruptedException {
      final Worker syncWorker = testEnv.newWorker(TemporalJobType.SYNC.name());
      syncWorker.registerWorkflowImplementationTypes(NormalizationFailureSyncWorkflow.class);

      testEnv.start();

      final UUID testId = UUID.randomUUID();
      final TestStateListener testStateListener = new TestStateListener();
      final WorkflowState workflowState = new WorkflowState(testId, testStateListener);
      final ConnectionUpdaterInput input = new ConnectionUpdaterInput(UUID.randomUUID(), JOB_ID, ATTEMPT_ID, false, 1, workflowState, false);

      startWorkflowAndWaitUntilReady(workflow, input);

      // wait for workflow to initialize
      testEnv.sleep(Duration.ofMinutes(1));

      workflow.submitManualSync();
      testEnv.sleep(Duration.ofMinutes(1L)); // any time after no-waiting manual run

      Mockito.verify(mJobCreationAndStatusUpdateActivity).attemptFailure(Mockito.argThat(new HasFailureFromOrigin(FailureOrigin.NORMALIZATION)));
    }

    @RepeatedTest(10)
    @Timeout(value = 2,
             unit = TimeUnit.SECONDS)
    @DisplayName("Test that dbt failure is recorded")
    public void testDbtFailureRecorded() throws InterruptedException {
      final Worker syncWorker = testEnv.newWorker(TemporalJobType.SYNC.name());
      syncWorker.registerWorkflowImplementationTypes(DbtFailureSyncWorkflow.class);

      testEnv.start();

      final UUID testId = UUID.randomUUID();
      final TestStateListener testStateListener = new TestStateListener();
      final WorkflowState workflowState = new WorkflowState(testId, testStateListener);
      final ConnectionUpdaterInput input = new ConnectionUpdaterInput(UUID.randomUUID(), JOB_ID, ATTEMPT_ID, false, 1, workflowState, false);

      startWorkflowAndWaitUntilReady(workflow, input);

      // wait for workflow to initialize
      testEnv.sleep(Duration.ofMinutes(1));

      workflow.submitManualSync();
      testEnv.sleep(Duration.ofMinutes(1L)); // any time after no-waiting manual run

      Mockito.verify(mJobCreationAndStatusUpdateActivity).attemptFailure(Mockito.argThat(new HasFailureFromOrigin(FailureOrigin.DBT)));
    }

    @RepeatedTest(10)
    @Timeout(value = 2,
             unit = TimeUnit.SECONDS)
    @DisplayName("Test that persistence failure is recorded")
    public void testPersistenceFailureRecorded() throws InterruptedException {
      final Worker syncWorker = testEnv.newWorker(TemporalJobType.SYNC.name());
      syncWorker.registerWorkflowImplementationTypes(PersistFailureSyncWorkflow.class);

      testEnv.start();

      final UUID testId = UUID.randomUUID();
      final TestStateListener testStateListener = new TestStateListener();
      final WorkflowState workflowState = new WorkflowState(testId, testStateListener);
      final ConnectionUpdaterInput input = new ConnectionUpdaterInput(UUID.randomUUID(), JOB_ID, ATTEMPT_ID, false, 1, workflowState, false);

      startWorkflowAndWaitUntilReady(workflow, input);

      // wait for workflow to initialize
      testEnv.sleep(Duration.ofMinutes(1));

      workflow.submitManualSync();
      testEnv.sleep(Duration.ofMinutes(1L)); // any time after no-waiting manual run

      Mockito.verify(mJobCreationAndStatusUpdateActivity).attemptFailure(Mockito.argThat(new HasFailureFromOrigin(FailureOrigin.PERSISTENCE)));
    }

    @RepeatedTest(10)
    @Timeout(value = 2,
             unit = TimeUnit.SECONDS)
    @DisplayName("Test that replication worker failure is recorded")
    public void testReplicationFailureRecorded() throws InterruptedException {
      final Worker syncWorker = testEnv.newWorker(TemporalJobType.SYNC.name());
      syncWorker.registerWorkflowImplementationTypes(ReplicateFailureSyncWorkflow.class);

      testEnv.start();

      final UUID testId = UUID.randomUUID();
      final TestStateListener testStateListener = new TestStateListener();
      final WorkflowState workflowState = new WorkflowState(testId, testStateListener);
      final ConnectionUpdaterInput input = new ConnectionUpdaterInput(UUID.randomUUID(), JOB_ID, ATTEMPT_ID, false, 1, workflowState, false);

      startWorkflowAndWaitUntilReady(workflow, input);

      // wait for workflow to initialize
      testEnv.sleep(Duration.ofMinutes(1));

      workflow.submitManualSync();
      testEnv.sleep(Duration.ofMinutes(1L)); // any time after no-waiting manual run

      Mockito.verify(mJobCreationAndStatusUpdateActivity).attemptFailure(Mockito.argThat(new HasFailureFromOrigin(FailureOrigin.REPLICATION)));
    }

  }

  @Nested
  @DisplayName("Test that the workflow are properly getting stuck")
  class StuckWorkflow {

    @BeforeEach
    public void setup() {
      testEnv = TestWorkflowEnvironment.newInstance();

      final Worker syncWorker = testEnv.newWorker(TemporalJobType.SYNC.name());
      syncWorker.registerWorkflowImplementationTypes(SleepingSyncWorkflow.class);

      final Worker managerWorker = testEnv.newWorker(TemporalJobType.CONNECTION_UPDATER.name());
      managerWorker.registerWorkflowImplementationTypes(ConnectionManagerWorkflowImpl.class);
      managerWorker.registerActivitiesImplementations(mConfigFetchActivity, mConnectionDeletionActivity,
          mGenerateInputActivityImpl, mJobCreationAndStatusUpdateActivity);

      client = testEnv.getWorkflowClient();
      testEnv.start();

      workflow = client
          .newWorkflowStub(
              ConnectionManagerWorkflow.class,
              WorkflowOptions.newBuilder()
                  .setTaskQueue(TemporalJobType.CONNECTION_UPDATER.name())
                  .build());
    }

    public static Stream<Arguments> getSetupFailingFailingActivityBeforeRun() {
      return Stream.of(
          Arguments.of(new Thread(() -> Mockito.when(mJobCreationAndStatusUpdateActivity.createNewJob(Mockito.any()))
              .thenThrow(ApplicationFailure.newNonRetryableFailure("", "")))),
          Arguments.of(new Thread(() -> Mockito.when(mJobCreationAndStatusUpdateActivity.createNewAttempt(Mockito.any()))
              .thenThrow(ApplicationFailure.newNonRetryableFailure("", "")))),
          Arguments.of(new Thread(() -> Mockito.doThrow(ApplicationFailure.newNonRetryableFailure("", ""))
              .when(mJobCreationAndStatusUpdateActivity).reportJobStart(Mockito.any()))),
          Arguments.of(new Thread(() -> Mockito.when(mGenerateInputActivityImpl.getSyncWorkflowInput(Mockito.any()))
              .thenThrow(ApplicationFailure.newNonRetryableFailure("", "")))));
    }

    @ParameterizedTest
    @MethodSource("getSetupFailingFailingActivityBeforeRun")
<<<<<<< HEAD
    void testGetStuckBeforeRun(Thread mockSetup) throws InterruptedException {
=======
    void testGetStuckBeforeRun(final Thread mockSetup) throws InterruptedException {
>>>>>>> 55b92a55
      mockSetup.run();
      Mockito.when(mConfigFetchActivity.getTimeToWait(Mockito.any())).thenReturn(new ScheduleRetrieverOutput(
          Duration.ZERO));

      final UUID testId = UUID.randomUUID();
      TestStateListener.reset();
      final TestStateListener testStateListener = new TestStateListener();
      final WorkflowState workflowState = new WorkflowState(testId, testStateListener);

      final ConnectionUpdaterInput input = new ConnectionUpdaterInput(
          UUID.randomUUID(),
          null,
          null,
          false,
          1,
          workflowState,
          false);

      startWorkflowAndWaitUntilReady(workflow, input);
      testEnv.sleep(Duration.ofMinutes(2L));

      final Queue<ChangedStateEvent> events = testStateListener.events(testId);

      Assertions.assertThat(events)
          .filteredOn(changedStateEvent -> changedStateEvent.getField() == StateField.RUNNING && changedStateEvent.isValue())
          .isEmpty();

      Assertions.assertThat(events)
          .filteredOn(changedStateEvent -> changedStateEvent.getField() == StateField.QUARANTINED && changedStateEvent.isValue())
          .hasSize(1);
    }

    @Test
    void testCanGetUnstuck() throws InterruptedException {
      Mockito.when(mJobCreationAndStatusUpdateActivity.createNewJob(Mockito.any()))
          .thenThrow(ApplicationFailure.newNonRetryableFailure("", ""))
          .thenReturn(new JobCreationOutput(1l));

      Mockito.when(mConfigFetchActivity.getTimeToWait(Mockito.any())).thenReturn(new ScheduleRetrieverOutput(
          Duration.ZERO));

      final UUID testId = UUID.randomUUID();
      final TestStateListener testStateListener = new TestStateListener();
      final WorkflowState workflowState = new WorkflowState(testId, testStateListener);

      final ConnectionUpdaterInput input = new ConnectionUpdaterInput(
          UUID.randomUUID(),
          null,
          null,
          false,
          1,
          workflowState,
          false);

      startWorkflowAndWaitUntilReady(workflow, input);

      testEnv.sleep(Duration.ofSeconds(80L));
      workflow.retryFailedActivity();
      testEnv.sleep(Duration.ofSeconds(30L));

      final Queue<ChangedStateEvent> events = testStateListener.events(testId);

      Assertions.assertThat(events)
          .filteredOn(changedStateEvent -> changedStateEvent.getField() == StateField.QUARANTINED && changedStateEvent.isValue())
          .hasSizeGreaterThanOrEqualTo(1);

      Assertions.assertThat(events)
          .filteredOn(changedStateEvent -> changedStateEvent.getField() == StateField.RETRY_FAILED_ACTIVITY && changedStateEvent.isValue())
          .hasSize(1);
    }

    public static Stream<Arguments> getSetupFailingFailingActivityAfterRun() {
      return Stream.of(
          Arguments.of((Consumer<ConnectionManagerWorkflow>) ((ConnectionManagerWorkflow workflow) -> System.out.println("do Nothing")),
              new Thread(() -> Mockito.doThrow(ApplicationFailure.newNonRetryableFailure("", ""))
                  .when(mJobCreationAndStatusUpdateActivity).jobSuccess(Mockito.any()))),
          Arguments.of((Consumer<ConnectionManagerWorkflow>) ((ConnectionManagerWorkflow workflow) -> workflow.cancelJob()),
              new Thread(() -> Mockito.doThrow(ApplicationFailure.newNonRetryableFailure("", ""))
                  .when(mJobCreationAndStatusUpdateActivity).jobCancelled(Mockito.any()))),
          Arguments.of((Consumer<ConnectionManagerWorkflow>) ((ConnectionManagerWorkflow workflow) -> workflow.deleteConnection()),
              new Thread(() -> Mockito.doThrow(ApplicationFailure.newNonRetryableFailure("", ""))
                  .when(mConnectionDeletionActivity).deleteConnection(Mockito.any()))),
          Arguments.of((Consumer<ConnectionManagerWorkflow>) ((ConnectionManagerWorkflow workflow) -> workflow.simulateFailure()),
              new Thread(() -> Mockito.doThrow(ApplicationFailure.newNonRetryableFailure("", ""))
                  .when(mJobCreationAndStatusUpdateActivity).attemptFailure(Mockito.any()))));
    }

    @ParameterizedTest
    @MethodSource("getSetupFailingFailingActivityAfterRun")
<<<<<<< HEAD
    void testGetStuckAfterRun(Consumer<ConnectionManagerWorkflow> signalSender, Thread mockSetup) throws InterruptedException {
=======
    void testGetStuckAfterRun(final Consumer<ConnectionManagerWorkflow> signalSender, final Thread mockSetup) throws InterruptedException {
>>>>>>> 55b92a55
      mockSetup.run();

      final UUID testId = UUID.randomUUID();
      final TestStateListener testStateListener = new TestStateListener();
      final WorkflowState workflowState = new WorkflowState(testId, testStateListener);

      final ConnectionUpdaterInput input = new ConnectionUpdaterInput(
          UUID.randomUUID(),
          null,
          null,
          false,
          1,
          workflowState,
          false);

      startWorkflowAndWaitUntilReady(workflow, input);

      // wait for workflow to initialize
      testEnv.sleep(Duration.ofSeconds(5));
      workflow.submitManualSync();

      // wait for workflow to initialize
      testEnv.sleep(Duration.ofSeconds(5));
      signalSender.accept(workflow);

      // TODO
      // For some reason this transiently fails if it is below the runtime.
      // However, this should be reported almost immediately. I think this is a bug.
      testEnv.sleep(Duration.ofSeconds(SleepingSyncWorkflow.RUN_TIME.toSeconds() + 2));

      final Queue<ChangedStateEvent> events = testStateListener.events(testId);

      Assertions.assertThat(events)
          .filteredOn(changedStateEvent -> changedStateEvent.getField() == StateField.QUARANTINED && changedStateEvent.isValue())
          .hasSize(1);
    }

  }

  private class HasFailureFromOrigin implements ArgumentMatcher<AttemptFailureInput> {

    private final FailureOrigin expectedFailureOrigin;

    public HasFailureFromOrigin(final FailureOrigin failureOrigin) {
      this.expectedFailureOrigin = failureOrigin;
    }

    @Override
    public boolean matches(final AttemptFailureInput arg) {
      return arg.getAttemptFailureSummary().getFailures().stream().anyMatch(f -> f.getFailureOrigin().equals(expectedFailureOrigin));
    }

  }

  private class HasCancellationFailure implements ArgumentMatcher<JobCancelledInput> {

    private final long expectedJobId;
    private final int expectedAttemptId;

    public HasCancellationFailure(final long jobId, final int attemptId) {
      this.expectedJobId = jobId;
      this.expectedAttemptId = attemptId;
    }

    @Override
    public boolean matches(final JobCancelledInput arg) {
      return arg.getAttemptFailureSummary().getFailures().stream().anyMatch(f -> f.getFailureType().equals(FailureType.MANUAL_CANCELLATION))
          && arg.getJobId() == expectedJobId && arg.getAttemptId() == expectedAttemptId;
    }

  }

  private static void startWorkflowAndWaitUntilReady(final ConnectionManagerWorkflow workflow, final ConnectionUpdaterInput input)
      throws InterruptedException {
    WorkflowClient.start(workflow::run, input);

    boolean isReady = false;

    while (!isReady) {
      try {
        isReady = workflow.getState() != null;
<<<<<<< HEAD
      } catch (Exception e) {
=======
      } catch (final Exception e) {
>>>>>>> 55b92a55
        log.info("retrying...");
        Thread.sleep(100);
      }
    }
  }

}<|MERGE_RESOLUTION|>--- conflicted
+++ resolved
@@ -883,11 +883,7 @@
 
     @ParameterizedTest
     @MethodSource("getSetupFailingFailingActivityBeforeRun")
-<<<<<<< HEAD
-    void testGetStuckBeforeRun(Thread mockSetup) throws InterruptedException {
-=======
     void testGetStuckBeforeRun(final Thread mockSetup) throws InterruptedException {
->>>>>>> 55b92a55
       mockSetup.run();
       Mockito.when(mConfigFetchActivity.getTimeToWait(Mockito.any())).thenReturn(new ScheduleRetrieverOutput(
           Duration.ZERO));
@@ -977,11 +973,7 @@
 
     @ParameterizedTest
     @MethodSource("getSetupFailingFailingActivityAfterRun")
-<<<<<<< HEAD
-    void testGetStuckAfterRun(Consumer<ConnectionManagerWorkflow> signalSender, Thread mockSetup) throws InterruptedException {
-=======
     void testGetStuckAfterRun(final Consumer<ConnectionManagerWorkflow> signalSender, final Thread mockSetup) throws InterruptedException {
->>>>>>> 55b92a55
       mockSetup.run();
 
       final UUID testId = UUID.randomUUID();
@@ -1063,11 +1055,7 @@
     while (!isReady) {
       try {
         isReady = workflow.getState() != null;
-<<<<<<< HEAD
-      } catch (Exception e) {
-=======
       } catch (final Exception e) {
->>>>>>> 55b92a55
         log.info("retrying...");
         Thread.sleep(100);
       }
