--- conflicted
+++ resolved
@@ -116,7 +116,6 @@
           "us-west4"
         ]
       },
-<<<<<<< HEAD
       "big_query_client_buffer_size_mb": {
         "title": "Google BigQuery client chunk size",
         "description": "Google BigQuery client's chunk(buffer) size (MIN=1, MAX = 15) for each table. The size that will be written by a single RPC. Written data will be buffered and only flushed upon reaching this size or closing the channel. The default 15MiB value is used if not set explicitly. It's recommended to decrease value for big data sets migration for less HEAP memory consumption and avoiding crashes. For more details refer to https://googleapis.dev/python/bigquery/latest/generated/google.cloud.bigquery.client.Client.html",
@@ -129,14 +128,11 @@
         ]
       },
       "dataset_id": {
-=======
-      "dataset_id": {
         "type": "string",
         "description": "The default BigQuery Dataset ID that tables are replicated to if the source does not specify a namespace. Read more <a href=\"https://cloud.google.com/bigquery/docs/datasets#create-dataset\">here</a>.",
         "title": "Default Dataset ID"
       },
       "credentials_json": {
->>>>>>> ce1936e4
         "type": "string",
         "description": "The default BigQuery Dataset ID that tables are replicated to if the source does not specify a namespace. Read more <a href=\"https://cloud.google.com/bigquery/docs/datasets#create-dataset\">here</a>.",
         "title": "Default Dataset ID"
