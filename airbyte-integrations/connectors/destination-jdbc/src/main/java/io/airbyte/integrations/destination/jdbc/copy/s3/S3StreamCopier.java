/*
 * Copyright (c) 2021 Airbyte, Inc., all rights reserved.
 */

package io.airbyte.integrations.destination.jdbc.copy.s3;

import alex.mojaki.s3upload.MultiPartOutputStream;
import alex.mojaki.s3upload.StreamTransferManager;
import com.amazonaws.ClientConfiguration;
import com.amazonaws.auth.AWSStaticCredentialsProvider;
import com.amazonaws.auth.BasicAWSCredentials;
import com.amazonaws.client.builder.AwsClientBuilder;
import com.amazonaws.services.s3.AmazonS3;
import com.amazonaws.services.s3.AmazonS3ClientBuilder;
import io.airbyte.commons.json.Jsons;
import io.airbyte.commons.lang.Exceptions;
import io.airbyte.db.jdbc.JdbcDatabase;
import io.airbyte.integrations.destination.ExtendedNameTransformer;
import io.airbyte.integrations.destination.jdbc.SqlOperations;
import io.airbyte.integrations.destination.jdbc.copy.StreamCopier;
import io.airbyte.protocol.models.AirbyteRecordMessage;
import io.airbyte.protocol.models.DestinationSyncMode;
import java.io.IOException;
import java.io.PrintWriter;
import java.nio.charset.StandardCharsets;
import java.sql.SQLException;
import java.sql.Timestamp;
import java.time.Instant;
import java.util.HashMap;
import java.util.HashSet;
import java.util.Map;
import java.util.Set;
import java.util.UUID;
import org.apache.commons.csv.CSVFormat;
import org.apache.commons.csv.CSVPrinter;
import org.slf4j.Logger;
import org.slf4j.LoggerFactory;

public abstract class S3StreamCopier implements StreamCopier {

  private static final Logger LOGGER = LoggerFactory.getLogger(S3StreamCopier.class);

  private static final int DEFAULT_UPLOAD_THREADS = 10; // The S3 cli uses 10 threads by default.
  private static final int DEFAULT_QUEUE_CAPACITY = DEFAULT_UPLOAD_THREADS;
  // The smallest part size is 5MB. An S3 upload can be maximally formed of 10,000 parts. This gives
  // us an upper limit of 10,000 * 10 / 1000 = 100 GB per table with a 10MB part size limit.
  // WARNING: Too large a part size can cause potential OOM errors.
  public static final int DEFAULT_PART_SIZE_MB = 10;
  public static final int DEFAULT_PART = 1000;

  public final Map<String, Integer> filePrefixIndexMap = new HashMap<>();
  public final Map<String, Integer> fileNamePartsMap = new HashMap<>();

  public final Map<String, Integer> filePrefixIndexMap = new HashMap<>();
  protected final AmazonS3 s3Client;
  protected final S3Config s3Config;
  protected final String tmpTableName;
  private final DestinationSyncMode destSyncMode;
  protected final String schemaName;
  protected final String streamName;
  protected final JdbcDatabase db;
  private final ExtendedNameTransformer nameTransformer;
  private final SqlOperations sqlOperations;
  protected final Set<String> s3StagingFiles = new HashSet<>();
  private final Map<String, StreamTransferManager> multipartUploadManagers = new HashMap<>();
  private final Map<String, MultiPartOutputStream> outputStreams = new HashMap<>();
  private final Map<String, CSVPrinter> csvPrinters = new HashMap<>();
  private final String s3FileName;
  protected final String stagingFolder;

  public S3StreamCopier(String stagingFolder,
                        DestinationSyncMode destSyncMode,
                        String schema,
                        String streamName,
                        String s3FileName,
                        AmazonS3 client,
                        JdbcDatabase db,
                        S3Config s3Config,
                        ExtendedNameTransformer nameTransformer,
                        SqlOperations sqlOperations) {
    this.destSyncMode = destSyncMode;
    this.schemaName = schema;
    this.streamName = streamName;
    this.s3FileName = s3FileName;
    this.stagingFolder = stagingFolder;
    this.db = db;
    this.nameTransformer = nameTransformer;
    this.sqlOperations = sqlOperations;
    this.tmpTableName = nameTransformer.getTmpTableName(streamName);
    this.s3Client = client;
    this.s3Config = s3Config;
  }

  private String prepareS3StagingFile() {
<<<<<<< HEAD
    return String.join("/", stagingFolder, schemaName, getS3StagingFileName());
  }

  private String getS3StagingFileName() {
    int index = 0;
    String result;
    if (filePrefixIndexMap.containsKey(s3FileName)) {
      var prefixIndex = filePrefixIndexMap.get(s3FileName);
      if (fileNamePartsMap.containsKey(prefixIndex + "_" + s3FileName) && fileNamePartsMap.get(prefixIndex + "_" + s3FileName) < DEFAULT_PART) {
        var partIndex = fileNamePartsMap.get(prefixIndex + "_" + s3FileName) + 1;
        fileNamePartsMap.put(prefixIndex + "_" + s3FileName, partIndex);
        LOGGER.error("===>> {}", partIndex);
        result = prefixIndex + "_" + s3FileName;
      } else {
        index = prefixIndex + 1;
        filePrefixIndexMap.put(s3FileName, index);
        fileNamePartsMap.put(index + "_" + s3FileName, 0);
        LOGGER.error("===>> {}", 0);
        result = index + "_" + s3FileName;
      }
    } else {
      result = 0 + "_" + s3FileName;
      filePrefixIndexMap.put(s3FileName, 0);
      fileNamePartsMap.put(0 + "_" + s3FileName, 0);
      LOGGER.error("===>> {}", 0);
    }
    LOGGER.error("+++>> {}", result);
=======
    return String.join("/", stagingFolder, schemaName, getFilePrefixIndex() + "_" + s3FileName);
  }

  private Integer getFilePrefixIndex() {
    int result = 0;
    if (filePrefixIndexMap.containsKey(s3FileName)) {
      result = filePrefixIndexMap.get(s3FileName) + 1;
      filePrefixIndexMap.put(s3FileName, result);
    } else {
      filePrefixIndexMap.put(s3FileName, 0);
    }
>>>>>>> e70e8408
    return result;
  }

  @Override
  public String prepareStagingFile() {
    var name = prepareS3StagingFile();
    if (!s3StagingFiles.contains(name)) {
      s3StagingFiles.add(name);
      LOGGER.info("S3 upload part size: {} MB", s3Config.getPartSize());
      // The stream transfer manager lets us greedily stream into S3. The native AWS SDK does not
      // have support for streaming multipart uploads;
      // The alternative is first writing the entire output to disk before loading into S3. This is not
      // feasible with large tables.
      // Data is chunked into parts. A part is sent off to a queue to be uploaded once it has reached it's
      // configured part size.
      // Memory consumption is queue capacity * part size = 10 * 10 = 100 MB at current configurations.
      var manager = new StreamTransferManager(s3Config.getBucketName(), name, s3Client)
              .numUploadThreads(DEFAULT_UPLOAD_THREADS)
              .queueCapacity(DEFAULT_QUEUE_CAPACITY)
              .partSize(s3Config.getPartSize());
      multipartUploadManagers.put(name, manager);
      var outputStream = manager.getMultiPartOutputStreams().get(0);
      // We only need one output stream as we only have one input stream. This is reasonably performant.
      // See the above comment.
      outputStreams.put(name, outputStream);
      var writer = new PrintWriter(outputStream, true, StandardCharsets.UTF_8);
      try {
        csvPrinters.put(name, new CSVPrinter(writer, CSVFormat.DEFAULT));
      } catch (IOException e) {
        throw new RuntimeException(e);
      }
    }
    return name;
  }

  @Override
  public void write(UUID id, AirbyteRecordMessage recordMessage, String s3FileName) throws Exception {
    if (csvPrinters.containsKey(s3FileName)) {
      csvPrinters.get(s3FileName).printRecord(id,
          Jsons.serialize(recordMessage.getData()),
          Timestamp.from(Instant.ofEpochMilli(recordMessage.getEmittedAt())));
    }
  }

  @Override
  public void closeStagingUploader(boolean hasFailed) throws Exception {
    if (hasFailed) {
      for (var multipartUploadManager : multipartUploadManagers.values()) {
        multipartUploadManager.abort();
      }
    }
    closeAndWaitForUpload();
  }

  @Override
  public void createDestinationSchema() throws Exception {
    LOGGER.info("Creating schema in destination if it doesn't exist: {}", schemaName);
    sqlOperations.createSchemaIfNotExists(db, schemaName);
  }

  @Override
  public void createTemporaryTable() throws Exception {
    LOGGER.info("Preparing tmp table in destination for stream: {}, schema: {}, tmp table name: {}.", streamName, schemaName, tmpTableName);
    sqlOperations.createTableIfNotExists(db, schemaName, tmpTableName);
  }

  @Override
  public void copyStagingFileToTemporaryTable() throws Exception {
    LOGGER.info("Starting copy to tmp table: {} in destination for stream: {}, schema: {}, .", tmpTableName, streamName, schemaName);
    s3StagingFiles.forEach(s3StagingFile -> Exceptions.toRuntime(() -> {
      copyS3CsvFileIntoTable(db, getFullS3Path(s3Config.getBucketName(), s3StagingFile), schemaName, tmpTableName, s3Config);
    }));
    LOGGER.info("Copy to tmp table {} in destination for stream {} complete.", tmpTableName, streamName);
  }

  @Override
  public String createDestinationTable() throws Exception {
    var destTableName = nameTransformer.getRawTableName(streamName);
    LOGGER.info("Preparing table {} in destination.", destTableName);
    sqlOperations.createTableIfNotExists(db, schemaName, destTableName);
    LOGGER.info("Table {} in destination prepared.", tmpTableName);

    return destTableName;
  }

  @Override
  public String generateMergeStatement(String destTableName) {
    LOGGER.info("Preparing to merge tmp table {} to dest table: {}, schema: {}, in destination.", tmpTableName, destTableName, schemaName);
    var queries = new StringBuilder();
    if (destSyncMode.equals(DestinationSyncMode.OVERWRITE)) {
      queries.append(sqlOperations.truncateTableQuery(db, schemaName, destTableName));
      LOGGER.info("Destination OVERWRITE mode detected. Dest table: {}, schema: {}, truncated.", destTableName, schemaName);
    }
    queries.append(sqlOperations.copyTableQuery(db, schemaName, tmpTableName, destTableName));
    return queries.toString();
  }

  @Override
  public void removeFileAndDropTmpTable() throws Exception {
    s3StagingFiles.forEach(s3StagingFile -> {
      LOGGER.info("Begin cleaning s3 staging file {}.", s3StagingFile);
      if (s3Client.doesObjectExist(s3Config.getBucketName(), s3StagingFile)) {
        s3Client.deleteObject(s3Config.getBucketName(), s3StagingFile);
      }
      LOGGER.info("S3 staging file {} cleaned.", s3StagingFile);
    });

    LOGGER.info("Begin cleaning {} tmp table in destination.", tmpTableName);
    sqlOperations.dropTableIfExists(db, schemaName, tmpTableName);
    LOGGER.info("{} tmp table in destination cleaned.", tmpTableName);
    filePrefixIndexMap.clear();
<<<<<<< HEAD
    fileNamePartsMap.clear();
=======
>>>>>>> e70e8408
  }

  protected static String getFullS3Path(String s3BucketName, String s3StagingFile) {
    return String.join("/", "s3:/", s3BucketName, s3StagingFile);
  }

  /**
   * Closes the printers/outputstreams and waits for any buffered uploads to complete.
   */
  private void closeAndWaitForUpload() throws IOException {
    LOGGER.info("Uploading remaining data for {} stream.", streamName);
    for (var csvPrinter : csvPrinters.values()) {
      csvPrinter.close();
    }
    for (var outputStream : outputStreams.values()) {
      outputStream.close();
    }
    for (var multipartUploadManager : multipartUploadManagers.values()) {
      multipartUploadManager.complete();
    }
    LOGGER.info("All data for {} stream uploaded.", streamName);
  }

  public static void attemptS3WriteAndDelete(S3Config s3Config) {
    attemptS3WriteAndDelete(s3Config, "");
  }

  public static void attemptS3WriteAndDelete(S3Config s3Config, String bucketPath) {
    var prefix = bucketPath.isEmpty() ? "" : bucketPath + (bucketPath.endsWith("/") ? "" : "/");
    final String outputTableName = prefix + "_airbyte_connection_test_" + UUID.randomUUID().toString().replaceAll("-", "");
    attemptWriteAndDeleteS3Object(s3Config, outputTableName);
  }

  private static void attemptWriteAndDeleteS3Object(S3Config s3Config, String outputTableName) {
    var s3 = getAmazonS3(s3Config);
    var s3Bucket = s3Config.getBucketName();

    s3.putObject(s3Bucket, outputTableName, "check-content");
    s3.deleteObject(s3Bucket, outputTableName);
  }

  public static AmazonS3 getAmazonS3(S3Config s3Config) {
    var endpoint = s3Config.getEndpoint();
    var region = s3Config.getRegion();
    var accessKeyId = s3Config.getAccessKeyId();
    var secretAccessKey = s3Config.getSecretAccessKey();

    var awsCreds = new BasicAWSCredentials(accessKeyId, secretAccessKey);

    if (endpoint.isEmpty()) {
      return AmazonS3ClientBuilder.standard()
          .withCredentials(new AWSStaticCredentialsProvider(awsCreds))
          .withRegion(s3Config.getRegion())
          .build();

    } else {

      ClientConfiguration clientConfiguration = new ClientConfiguration();
      clientConfiguration.setSignerOverride("AWSS3V4SignerType");

      return AmazonS3ClientBuilder
          .standard()
          .withEndpointConfiguration(new AwsClientBuilder.EndpointConfiguration(endpoint, region))
          .withPathStyleAccessEnabled(true)
          .withClientConfiguration(clientConfiguration)
          .withCredentials(new AWSStaticCredentialsProvider(awsCreds))
          .build();
    }
  }

  public abstract void copyS3CsvFileIntoTable(JdbcDatabase database,
                                              String s3FileLocation,
                                              String schema,
                                              String tableName,
                                              S3Config s3Config)
      throws SQLException;

}<|MERGE_RESOLUTION|>--- conflicted
+++ resolved
@@ -14,6 +14,7 @@
 import com.amazonaws.services.s3.AmazonS3ClientBuilder;
 import io.airbyte.commons.json.Jsons;
 import io.airbyte.commons.lang.Exceptions;
+import io.airbyte.commons.string.Strings;
 import io.airbyte.db.jdbc.JdbcDatabase;
 import io.airbyte.integrations.destination.ExtendedNameTransformer;
 import io.airbyte.integrations.destination.jdbc.SqlOperations;
@@ -46,12 +47,15 @@
   // us an upper limit of 10,000 * 10 / 1000 = 100 GB per table with a 10MB part size limit.
   // WARNING: Too large a part size can cause potential OOM errors.
   public static final int DEFAULT_PART_SIZE_MB = 10;
+  // It is optimal to write every 10,000,000 records to a new file. This will make it easier to work with files and
+  // speed up the recording of large amounts of data.
+  // In addition, for a large number of records, we will not get a drop in the copy request to QUERY_TIMEOUT when
+  // the records from the file are copied to the staging table.
   public static final int DEFAULT_PART = 1000;
 
   public final Map<String, Integer> filePrefixIndexMap = new HashMap<>();
   public final Map<String, Integer> fileNamePartsMap = new HashMap<>();
 
-  public final Map<String, Integer> filePrefixIndexMap = new HashMap<>();
   protected final AmazonS3 s3Client;
   protected final S3Config s3Config;
   protected final String tmpTableName;
@@ -92,7 +96,6 @@
   }
 
   private String prepareS3StagingFile() {
-<<<<<<< HEAD
     return String.join("/", stagingFolder, schemaName, getS3StagingFileName());
   }
 
@@ -104,35 +107,18 @@
       if (fileNamePartsMap.containsKey(prefixIndex + "_" + s3FileName) && fileNamePartsMap.get(prefixIndex + "_" + s3FileName) < DEFAULT_PART) {
         var partIndex = fileNamePartsMap.get(prefixIndex + "_" + s3FileName) + 1;
         fileNamePartsMap.put(prefixIndex + "_" + s3FileName, partIndex);
-        LOGGER.error("===>> {}", partIndex);
         result = prefixIndex + "_" + s3FileName;
       } else {
         index = prefixIndex + 1;
         filePrefixIndexMap.put(s3FileName, index);
         fileNamePartsMap.put(index + "_" + s3FileName, 0);
-        LOGGER.error("===>> {}", 0);
         result = index + "_" + s3FileName;
       }
     } else {
       result = 0 + "_" + s3FileName;
       filePrefixIndexMap.put(s3FileName, 0);
       fileNamePartsMap.put(0 + "_" + s3FileName, 0);
-      LOGGER.error("===>> {}", 0);
-    }
-    LOGGER.error("+++>> {}", result);
-=======
-    return String.join("/", stagingFolder, schemaName, getFilePrefixIndex() + "_" + s3FileName);
-  }
-
-  private Integer getFilePrefixIndex() {
-    int result = 0;
-    if (filePrefixIndexMap.containsKey(s3FileName)) {
-      result = filePrefixIndexMap.get(s3FileName) + 1;
-      filePrefixIndexMap.put(s3FileName, result);
-    } else {
-      filePrefixIndexMap.put(s3FileName, 0);
-    }
->>>>>>> e70e8408
+    }
     return result;
   }
 
@@ -244,10 +230,7 @@
     sqlOperations.dropTableIfExists(db, schemaName, tmpTableName);
     LOGGER.info("{} tmp table in destination cleaned.", tmpTableName);
     filePrefixIndexMap.clear();
-<<<<<<< HEAD
     fileNamePartsMap.clear();
-=======
->>>>>>> e70e8408
   }
 
   protected static String getFullS3Path(String s3BucketName, String s3StagingFile) {
