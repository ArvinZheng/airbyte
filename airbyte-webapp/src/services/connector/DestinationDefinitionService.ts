import { useMutation, useQueryClient } from "react-query";

import { DestinationDefinition } from "core/domain/connector";
import { useConfig } from "config";
import { useDefaultRequestMiddlewares } from "services/useDefaultRequestMiddlewares";
import { useInitService } from "services/useInitService";
import {
  CreateDestinationDefinitionPayload,
  DestinationDefinitionService,
} from "core/domain/connector/DestinationDefinitionService";
import { useCurrentWorkspace } from "services/workspaces/WorkspacesService";
import { isDefined } from "utils/common";

import { SCOPE_WORKSPACE } from "../Scope";
import { useSuspenseQuery } from "./useSuspenseQuery";

export const destinationDefinitionKeys = {
  all: [SCOPE_WORKSPACE, "destinationDefinition"] as const,
  lists: () => [...destinationDefinitionKeys.all, "list"] as const,
  detail: (id: string) => [...destinationDefinitionKeys.all, "details", id] as const,
};

function useGetDestinationDefinitionService(): DestinationDefinitionService {
  const { apiUrl } = useConfig();

  const requestAuthMiddleware = useDefaultRequestMiddlewares();

  return useInitService(() => new DestinationDefinitionService(apiUrl, requestAuthMiddleware), [
    apiUrl,
    requestAuthMiddleware,
  ]);
}

const useDestinationDefinitionList = (): {
  destinationDefinitions: DestinationDefinition[];
} => {
  const service = useGetDestinationDefinitionService();
  const workspace = useCurrentWorkspace();

<<<<<<< HEAD
  return (useQuery(destinationDefinitionKeys.lists(), async () => {
=======
  return useSuspenseQuery(destinationDefinitionKeys.lists(), async () => {
>>>>>>> b25c0de6
    const [definition, latestDefinition] = await Promise.all([
      service.list(workspace.workspaceId),
      service.listLatest(workspace.workspaceId),
    ]);

    const destinationDefinitions: DestinationDefinition[] = definition.destinationDefinitions.map(
      (destination: DestinationDefinition) => {
        const withLatest = latestDefinition.destinationDefinitions.find(
          (latestDestination: DestinationDefinition) =>
            latestDestination.destinationDefinitionId === destination.destinationDefinitionId
        );
<<<<<<< HEAD

        return {
          ...destination,
          latestDockerImageTag: withLatest?.dockerImageTag ?? "",
        };
      }
    );

    return { destinationDefinitions };
  }) as QueryObserverSuccessResult<{
    destinationDefinitions: DestinationDefinition[];
  }>).data;
=======

        return {
          ...destination,
          latestDockerImageTag: withLatest?.dockerImageTag ?? "",
        };
      }
    );

    return { destinationDefinitions };
  });
>>>>>>> b25c0de6
};

const useDestinationDefinition = <T extends string | undefined>(
  id: T
): T extends string ? DestinationDefinition : DestinationDefinition | undefined => {
  const service = useGetDestinationDefinitionService();

<<<<<<< HEAD
  return (useQuery(destinationDefinitionKeys.detail(id || ""), () => service.get(id || ""), {
    enabled: isDefined(id),
  }) as QueryObserverSuccessResult<DestinationDefinition>).data;
=======
  return useSuspenseQuery(destinationDefinitionKeys.detail(id || ""), () => service.get(id || ""), {
    enabled: isDefined(id),
  });
>>>>>>> b25c0de6
};

const useCreateDestinationDefinition = () => {
  const service = useGetDestinationDefinitionService();
  const queryClient = useQueryClient();

  return useMutation<DestinationDefinition, Error, CreateDestinationDefinitionPayload>(
    (destinationDefinition) => service.create(destinationDefinition),
    {
      onSuccess: (data) => {
        queryClient.setQueryData(
          destinationDefinitionKeys.lists(),
          (oldData: { destinationDefinitions: DestinationDefinition[] } | undefined) => ({
            destinationDefinitions: [data, ...(oldData?.destinationDefinitions ?? [])],
          })
        );
      },
    }
  );
};

const useUpdateDestinationDefinition = () => {
  const service = useGetDestinationDefinitionService();
  const queryClient = useQueryClient();

  return useMutation<
    DestinationDefinition,
    Error,
    {
      destinationDefinitionId: string;
      dockerImageTag: string;
    }
  >((destinationDefinition) => service.update(destinationDefinition), {
    onSuccess: (data) => {
      queryClient.setQueryData(destinationDefinitionKeys.detail(data.destinationDefinitionId), data);

      queryClient.setQueryData(
        destinationDefinitionKeys.lists(),
        (oldData: { destinationDefinitions: DestinationDefinition[] } | undefined) => ({
          destinationDefinitions:
            oldData?.destinationDefinitions.map((sd) =>
              sd.destinationDefinitionId === data.destinationDefinitionId ? data : sd
            ) ?? [],
        })
      );
    },
  });
};

export {
  useDestinationDefinition,
  useDestinationDefinitionList,
  useCreateDestinationDefinition,
  useUpdateDestinationDefinition,
};<|MERGE_RESOLUTION|>--- conflicted
+++ resolved
@@ -25,10 +25,10 @@
 
   const requestAuthMiddleware = useDefaultRequestMiddlewares();
 
-  return useInitService(() => new DestinationDefinitionService(apiUrl, requestAuthMiddleware), [
-    apiUrl,
-    requestAuthMiddleware,
-  ]);
+  return useInitService(
+    () => new DestinationDefinitionService(apiUrl, requestAuthMiddleware),
+    [apiUrl, requestAuthMiddleware]
+  );
 }
 
 const useDestinationDefinitionList = (): {
@@ -37,11 +37,7 @@
   const service = useGetDestinationDefinitionService();
   const workspace = useCurrentWorkspace();
 
-<<<<<<< HEAD
-  return (useQuery(destinationDefinitionKeys.lists(), async () => {
-=======
   return useSuspenseQuery(destinationDefinitionKeys.lists(), async () => {
->>>>>>> b25c0de6
     const [definition, latestDefinition] = await Promise.all([
       service.list(workspace.workspaceId),
       service.listLatest(workspace.workspaceId),
@@ -53,20 +49,6 @@
           (latestDestination: DestinationDefinition) =>
             latestDestination.destinationDefinitionId === destination.destinationDefinitionId
         );
-<<<<<<< HEAD
-
-        return {
-          ...destination,
-          latestDockerImageTag: withLatest?.dockerImageTag ?? "",
-        };
-      }
-    );
-
-    return { destinationDefinitions };
-  }) as QueryObserverSuccessResult<{
-    destinationDefinitions: DestinationDefinition[];
-  }>).data;
-=======
 
         return {
           ...destination,
@@ -77,7 +59,6 @@
 
     return { destinationDefinitions };
   });
->>>>>>> b25c0de6
 };
 
 const useDestinationDefinition = <T extends string | undefined>(
@@ -85,15 +66,9 @@
 ): T extends string ? DestinationDefinition : DestinationDefinition | undefined => {
   const service = useGetDestinationDefinitionService();
 
-<<<<<<< HEAD
-  return (useQuery(destinationDefinitionKeys.detail(id || ""), () => service.get(id || ""), {
-    enabled: isDefined(id),
-  }) as QueryObserverSuccessResult<DestinationDefinition>).data;
-=======
   return useSuspenseQuery(destinationDefinitionKeys.detail(id || ""), () => service.get(id || ""), {
     enabled: isDefined(id),
   });
->>>>>>> b25c0de6
 };
 
 const useCreateDestinationDefinition = () => {
