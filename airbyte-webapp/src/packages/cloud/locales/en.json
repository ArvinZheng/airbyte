{
  "login.haveAccount": "Already have an account?",
  "login.DontHaveAccount": "Don’t have an account?",
  "login.login": "Log in",
  "login.signup": "Sign up",
  "login.loginTitle": "Log in to Airbyte",
  "login.resendEmail": "Didn’t receive the email? Send it again",
  "login.yourEmail": "Your work email*",
  "login.inviteEmail": "For security, re-enter your invite email*",
  "login.yourEmail.placeholder": "work.email@example.com",
  "login.yourEmail.notFound": "User not found",
  "login.unknownError": "An unknown error has occurred",
  "login.password": "Enter your password*",
  "login.password.placeholder": "Enter a strong password",
  "login.yourPassword": "Enter your password*",
  "login.yourPassword.placeholder": "Your password",
  "login.forgotPassword": "Forgot your password",
  "login.backLogin": "Back to Log in",
  "login.createPassword": "Create a password*",
  "login.resetPassword": "Reset your password",
  "login.resetPassword.emailSent": "A password reset email has been sent to you",
  "login.activateAccess": "Activate your 14-day free trial",
  "login.activateAccess.subtitle": "Get our <special>Special launch offer</special> of <sum>$1,000</sum>  worth of <free>free usage</free>. No credit card required.",
  "login.fullName": "Full name*",
  "login.fullName.placeholder": "Christopher Smith",
  "login.companyName": "Company name*",
  "login.companyName.placeholder": "Acme Inc.",
  "login.subscribe": "Receive community and feature updates. You can unsubscribe any time. ",
  "login.security": "By using the service, you agree to to our <terms>Terms of Service</terms> and <privacy>Privacy\u00a0Policy</privacy>.",
<<<<<<< HEAD
  "login.quoteText": "Airbyte has cut <b>months of man hours off</b> of our ELT pipeline development and delivered usable data to us in hours instead of weeks. We are excited for the future of Airbyte, enthusiastic about their approach, and optimistic about our future together.",
  "login.quoteAuthor": "Micah Mangione",
  "login.quoteAuthorJobTitle": "Director of Technology",
=======
  "login.inviteTitle": "Invite access",
  "login.inviteLinkExpired": "This invite link expired. A new invite link was sent to your email.",
  "login.inviteLinkInvalid": "This invite link is no longer valid.",
>>>>>>> d4574c54

  "confirmResetPassword.newPassword": "Enter a new password",
  "confirmResetPassword.success": "Your password has been reset. Please log in with the new password.",
  "confirmResetPassword.error.expiredActionCode": "The password reset link has expired. Please request password reset again.",
  "confirmResetPassword.error.invalidActionCode": "The password reset link is invalid. Please double check the reset email.",
  "confirmResetPassword.error.weakPassword": "Please enter a more sophisticated new password.",
  "confirmResetPassword.error.default": "Password reset failed: ",

  "login.selfhosting": "Interested in self-hosting?",
  "login.opensource": "Open-source",
  "login.deployInfrastructure": "Deploy the open-source version on your own infrastructure",

  "workspaces.title": "Select a workspace",
  "workspaces.subtitle": "Workspaces let you collaborate with team members and share sources across your team under a shared billing account.",
  "workspaces.create": "Create workspace",
  "workspaces.createNew": "Create new workspace",
  "workspaces.loading": "Loading…",

  "settings.accountSettings.logoutLabel": "Sign out",
  "settings.accountSettings.logoutText": "Sign out",
  "settings.accountSettings.firstName": "First name",
  "settings.accountSettings.enterPassword": "Enter current password",
  "settings.accountSettings.firstName.placeholder": "Christopher",
  "settings.accountSettings.fullName": "Full name",
  "settings.accountSettings.fullName.placeholder": "Christopher Smith",
  "settings.accountSettings.lastName": "Last name",
  "settings.accountSettings.lastName.placeholder": "Smith",
  "settings.accountSettings.email": "Email",
  "settings.accountSettings.updateEmail": "Update Email",
  "settings.accountSettings.password": "Password",
  "settings.accountSettings.currentPassword": "Current password",
  "settings.accountSettings.currentPassword.placeholder": "Current password",
  "settings.accountSettings.newPassword": "New password",
  "settings.accountSettings.newPasswordConfirmation": "Password confirmation",
  "settings.accountSettings.error.newPasswordMismatch": "New password and confirmation do not match",
  "settings.accountSettings.error.newPasswordSameAsCurrent": "New password is the same as the current one",
  "settings.accountSettings.updatePasswordError": "Password update failed: ",
  "settings.accountSettings.updatePasswordSuccess": "Your password has been updated!",
  "settings.accountSettings.updatePassword": "Update password",
  "settings.userSettings": "User settings",
  "settings.workspaceSettings": "Workspace settings",
  "settings.generalSettings": "General Settings",
  "settings.generalSettings.changeWorkspace": "Change Workspace",
  "settings.generalSettings.form.name.label": "Workspace name",
  "settings.generalSettings.form.name.placeholder": "Workspace name",
  "settings.generalSettings.deleteLabel": "Delete your workspace",
  "settings.generalSettings.deleteText": "Delete",
  "settings.accessManagementSettings": "Access Management",
  "userSettings.table.title": "Current users",
  "userSettings.table.column.fullname": "Full Name",
  "userSettings.table.column.email": "Email",
  "userSettings.table.column.role": "Role",
  "userSettings.table.column.action": "Action",
  "userSettings.button.addNewUser": "New user",
  "userSettings.user.remove": "Remove",
  "modals.addUser.title": "Add new users",
  "modals.addUser.email.label": "Email address",
  "modals.addUser.role.label": "Role",
  "modals.addUser.role.placeholder": "Select a role",
  "modals.addUser.button.addUser": "Add another user",
  "modals.addUser.button.cancel": "Cancel",
  "modals.addUser.button.submit": "Send invitation",
  "workspaces.viewAllWorkspaces": "View all workspaces",
  "settings.accessManagement.roleViewers": "<b>Viewers</b> are in read-only and cannot edit or\u00a0add connections.",
  "settings.accessManagement.roleEditors": "<b>Editors</b> can edit connections",
  "settings.accessManagement.roleAdmin": "<b>Admin</b> can also manage users",

  "credits.date": "Date",
  "credits.amount": "Credits",

  "credits.usagePerConnection": "Usage per connection",
  "credits.connection": "Connection",
  "credits.usage": "Usage",
  "credits.noData": "Data is empty",
  "credits.creditsProblem.negative_within_grace_period": "Your workspace is out of credits! Please add more credits to make sure your syncs keep running!",
  "credits.creditsProblem.negative_beyond_grace_period": "You’re out of credits! To set up connections and run syncs, <lnk>add credits</lnk>.",
  "credits.creditsProblem.negative_max_threshold": "You’re out of credits! To set up connections and run syncs, <lnk>add credits</lnk>.",
  "credits.emailVerificationRequired": "You need to verify your email address before you can buy credits.",
  "credits.emailVerification.resendConfirmation": "We send you a new verification link.",
  "credits.emailVerification.resend": "Send verification link again",

  "firebase.auth.error.invalidPassword": "Incorrect password",
  "firebase.auth.error.networkRequestFailed": "There appears to be a network issue. Please try again later.",
  "firebase.auth.error.tooManyRequests": "Too many retries. Please wait 10 minutes before trying again.",
  "firebase.auth.error.default": "Confirmation email cannot be sent. Please try again later.",

  "signup.password.minLength": "Password should be at least 12 characters",
  "email.duplicate": "Email already exists",
  "email.notfound": "Email not found",
  "email.disabled": "Your account is disabled",
  "email.inviteMismatch": "This email does not match the email address sent to this invite.",
  "password.validation": "Your password is too weak",
  "password.invalid": "Invalid password",

  "verifyEmail.notification": "You successfully verified your email. Thank you.",

  "webapp.cannotReachServer": "Cannot reach server."
}<|MERGE_RESOLUTION|>--- conflicted
+++ resolved
@@ -27,15 +27,12 @@
   "login.companyName.placeholder": "Acme Inc.",
   "login.subscribe": "Receive community and feature updates. You can unsubscribe any time. ",
   "login.security": "By using the service, you agree to to our <terms>Terms of Service</terms> and <privacy>Privacy\u00a0Policy</privacy>.",
-<<<<<<< HEAD
+  "login.inviteTitle": "Invite access",
+  "login.inviteLinkExpired": "This invite link expired. A new invite link was sent to your email.",
+  "login.inviteLinkInvalid": "This invite link is no longer valid.",
   "login.quoteText": "Airbyte has cut <b>months of man hours off</b> of our ELT pipeline development and delivered usable data to us in hours instead of weeks. We are excited for the future of Airbyte, enthusiastic about their approach, and optimistic about our future together.",
   "login.quoteAuthor": "Micah Mangione",
   "login.quoteAuthorJobTitle": "Director of Technology",
-=======
-  "login.inviteTitle": "Invite access",
-  "login.inviteLinkExpired": "This invite link expired. A new invite link was sent to your email.",
-  "login.inviteLinkInvalid": "This invite link is no longer valid.",
->>>>>>> d4574c54
 
   "confirmResetPassword.newPassword": "Enter a new password",
   "confirmResetPassword.success": "Your password has been reset. Please log in with the new password.",
