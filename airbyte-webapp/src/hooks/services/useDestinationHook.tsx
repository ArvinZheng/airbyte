--- conflicted
+++ resolved
@@ -46,13 +46,7 @@
   const workspace = useCurrentWorkspace();
   const service = useDestinationService();
 
-<<<<<<< HEAD
-  return (useQuery(destinationsKeys.lists(), () =>
-    service.list(workspace.workspaceId)
-  ) as QueryObserverSuccessResult<DestinationList>).data;
-=======
   return useSuspenseQuery(destinationsKeys.lists(), () => service.list(workspace.workspaceId));
->>>>>>> b25c0de6
 };
 
 const useGetDestination = <T extends string | undefined | null>(
@@ -60,15 +54,9 @@
 ): T extends string ? Destination : Destination | undefined => {
   const service = useDestinationService();
 
-<<<<<<< HEAD
-  return (useQuery(destinationsKeys.detail(destinationId ?? ""), () => service.get(destinationId ?? ""), {
-    enabled: isDefined(destinationId),
-  }) as QueryObserverSuccessResult<Destination>).data;
-=======
   return useSuspenseQuery(destinationsKeys.detail(destinationId ?? ""), () => service.get(destinationId ?? ""), {
     enabled: isDefined(destinationId),
   });
->>>>>>> b25c0de6
 };
 
 const useCreateDestination = () => {
