--- conflicted
+++ resolved
@@ -95,13 +95,10 @@
 
 | Version | Date | Pull Request | Subject |
 | :--- | :--- | :--- | :--- |
-<<<<<<< HEAD
-| 0.1.4 | 2021-12-09 | [8661](https://github.com/airbytehq/airbyte/pull/8661) | Update fields in source-connectors specifications |
-=======
+| 0.1.7 | 2021-12-09 | [8661](https://github.com/airbytehq/airbyte/pull/8661) | Update fields in source-connectors specifications |
 | 0.1.6 | 2022-02-08 | [10173](https://github.com/airbytehq/airbyte/pull/10173) | Improved  discovering tables in case if user does not have permissions to any table |
 | 0.1.5 | 2021-12-24 | [9004](https://github.com/airbytehq/airbyte/pull/9004) | User can see only permmited tables during discovery |
 | 0.1.4 | 2021-12-24 | [8958](https://github.com/airbytehq/airbyte/pull/8958) | Add support for JdbcType.ARRAY |
->>>>>>> 4b73bb00
 | 0.1.3 | 2021-10-10 | [7819](https://github.com/airbytehq/airbyte/pull/7819) | Fixed Datatype errors during Cockroach DB parsing |
 | 0.1.2 | 2021-08-13 | [4699](https://github.com/airbytehq/airbyte/pull/4699) | Added json config validator |
 
