# Bamboo HR

## Overview

The BambooHr source supports Full Refresh sync. You can choose if this connector will overwrite the old records or duplicate old ones.

### Output schema

This connector outputs the following streams:

* [Employees](https://documentation.bamboohr.com/reference#get-employees-directory-1)
* [Custom Reports](https://documentation.bamboohr.com/reference/request-custom-report-1)

### Features

| Feature | Supported? |
| :--- | :--- |
| Full Refresh Sync | Yes |
| Incremental - Append Sync | No |
| SSL connection | Yes |
| Namespaces | No |

### Performance considerations

BambooHR has the [rate limits](https://documentation.bamboohr.com/docs/api-details), but the connector should not run into API limitations under normal usage. Please [create an issue](https://github.com/airbytehq/airbyte/issues) if you see any rate limit issues that are not automatically retried successfully.

## Getting started

### Requirements

* BambooHr Account
* BambooHr [Api key](https://documentation.bamboohr.com/docs)

## Changelog

| Version | Date | Pull Request | Subject |
<<<<<<< HEAD
| :--- | :--- | :--- | :--- |
| 0.1.1 | 2022-02-14 | [8661](https://github.com/airbytehq/airbyte/pull/8661) | Update fields in source-connectors specifications |
| 0.1.0 | 2021-08-27 | [5054](https://github.com/airbytehq/airbyte/pull/5054) | Initial release with Employees API |
=======
|:--------| :--- | :--- | :--- |
| 0.2.0   | 2022-03-24 | [11326](https://github.com/airbytehq/airbyte/pull/11326) | Added support for Custom Reports endpoint |
| 0.1.0   | 2021-08-27 | [5054](https://github.com/airbytehq/airbyte/pull/5054) | Initial release with Employees API |
>>>>>>> 99875c42
<|MERGE_RESOLUTION|>--- conflicted
+++ resolved
@@ -34,12 +34,7 @@
 ## Changelog
 
 | Version | Date | Pull Request | Subject |
-<<<<<<< HEAD
-| :--- | :--- | :--- | :--- |
-| 0.1.1 | 2022-02-14 | [8661](https://github.com/airbytehq/airbyte/pull/8661) | Update fields in source-connectors specifications |
-| 0.1.0 | 2021-08-27 | [5054](https://github.com/airbytehq/airbyte/pull/5054) | Initial release with Employees API |
-=======
 |:--------| :--- | :--- | :--- |
+| 0.2.1   | 2022-04-05 | [8661](https://github.com/airbytehq/airbyte/pull/8661) | Update fields in source-connectors specifications |
 | 0.2.0   | 2022-03-24 | [11326](https://github.com/airbytehq/airbyte/pull/11326) | Added support for Custom Reports endpoint |
-| 0.1.0   | 2021-08-27 | [5054](https://github.com/airbytehq/airbyte/pull/5054) | Initial release with Employees API |
->>>>>>> 99875c42
+| 0.1.0   | 2021-08-27 | [5054](https://github.com/airbytehq/airbyte/pull/5054) | Initial release with Employees API |