--- conflicted
+++ resolved
@@ -62,11 +62,8 @@
         .put("airbyte/source-mailchimp", new MailchimpOAuthFlow(configRepository, httpClient))
         .put("airbyte/source-shopify", new ShopifyOAuthFlow(configRepository, httpClient))
         .put("airbyte/source-tiktok-marketing", new TikTokMarketingOAuthFlow(configRepository, httpClient))
-<<<<<<< HEAD
         .put("airbyte/destination-bigquery", new GoogleBigQueryOAuthFlow(configRepository, httpClient))
-=======
         .put("airbyte/destination-snowflake", new DestinationSnowflakeOAuthFlow(configRepository, httpClient))
->>>>>>> 395cb7e2
         .build();
   }
 
